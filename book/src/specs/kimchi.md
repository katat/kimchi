# Kimchi

* This document specifies *kimchi*, a zero-knowledge proof system that's a variant of PLONK.
* This document does not specify how circuits are created or executed, but only how to convert a circuit and its execution into a proof.

Table of content:

<!-- toc -->

## Overview

There are three main algorithms to kimchi:

* [Setup](#constraint-system-creation): takes a circuit and produces a prover index, and a verifier index.
* [Proof creation](#proof-creation): takes the prover index, and the execution trace of the circuit to produce a proof.
* [Proof verification](#proof-verification): takes the verifier index and a proof to verify.

As part of these algorithms, a number of tables are created (and then converted into polynomials) to create a proof.

### Tables used to describe a circuit

The following tables are created to describe the circuit:

**Gates**. A circuit is described by a series of gates, that we list in a table.
The columns of the tables list the gates, while the rows are the length of the circuit.
For each row, only a single gate can take a value $1$ while all other gates take the value $0$.

|  row  | Generic | Poseidon | CompleteAdd | VarBaseMul | EndoMul | EndoMulScalar | ChaCha0 | ChaCha1 | ChaCha2 | ChaChaFinal |
| :---: | :-----: | :------: | :---------: | :--------: | :-----: | :-----------: | :-----: | :-----: | :-----: | :---------: |
|   0   |    1    |    0     |      0      |     0      |    0    |       0       |    0    |    0    |    0    |      0      |
|   1   |    0    |    1     |      0      |     0      |    0    |       0       |    0    |    0    |    0    |      0      |

**Coefficients**. The coefficient table has 15 columns, and is used to tweak the gates.
Currently, only the [Generic](#double-generic-gate) and the [Poseidon](#poseidon) gates use it (refer to their own sections to see how).
All other gates set their values to $0$.

|  row  |   0   |   1   |   2   |   3   |   4   |   5   |   6   |   7   |   8   |   9   |  10   |  11   |  12   |  13   |  14   |
| :---: | :---: | :---: | :---: | :---: | :---: | :---: | :---: | :---: | :---: | :---: | :---: | :---: | :---: | :---: | :---: |
|   0   |   /   |   /   |   /   |   /   |   /   |   /   |   /   |   /   |   /   |   /   |   /   |   /   |   /   |   /   |   /   |

**Wiring (or Permutation, or sigmas)**. For gates to take the outputs of other gates as inputs, we use a wiring table to wire registers together.
To learn about registers, see the next section.
It is defined at every row, but only for the first $7$ registers.
Each cell specifies a `(row, column)` tuple that it should be wired to.  Cells that are not connected to another cell are wired to themselves.
Note that if three or more registers are wired together, they must form a cycle.
For example, if register `(0, 4)` is wired to both registers `(80, 6)` and `(90, 0)` then you would have the following table:

|  row  |    0    |   1   |   2   |   3   |    4     |   5   |    6     |
| :---: | :-----: | :---: | :---: | :---: | :------: | :---: | :------: |
|   0   |   0,0   |  0,1  |  0,2  |  0,3  | **80,6** |  0,5  |   0,6    |
|  ...  |         |       |       |       |          |       |          |
|  80   |  80,0   | 80,1  | 80,2  | 80,3  |   80,4   | 80,5  | **90,0** |
|  ...  |         |       |       |       |          |       |          |
|  90   | **0,4** | 90,1  | 90,2  | 90,3  |   90,4   | 90,5  |   90,6   |

The lookup feature is currently optional, as it can add some overhead to the protocol.
In the case where you would want to use lookups, the following tables would be needed:

**Lookup Tables**. The different [lookup tables](https://en.wikipedia.org/wiki/Lookup_table) that are used in the circuit. For example, the XOR lookup table:

| l   | r   | o   |
| --- | --- | --- |
| 1   | 0   | 1   |
| 0   | 1   | 1   |
| 1   | 1   | 0   |
| 0   | 0   | 0   |

**Lookup selectors**. A lookup selector is used to perform a number of queries in different lookup tables. Any gate can advertise its use of a lookup selector (so a lookup selector can be associated to several gates), and on which rows they want to use them (current and/or next). In cases where a gate need to use lookups in its current row only, and is the only one performing a specific combination of queries, then its gate selector can be used in place of a lookup selector. As with gates, lookup selectors (including gates used as lookup selectors) are mutually exclusives (only one can be used on a given row).

We currently have two lookup selectors:

|  row  | ChaChaQuery | ChaChaFinalQuery |
| :---: | :---------: | :--------------: |
|   0   |      0      |        0         |
|   1   |      1      |        0         |

Where each apply 4 queries. A query is a table describing which lookup table it queries, and the linear combination of the witness to use in the query.
For example, the following table describes a query into the XOR table made out of linear combinations of registers (checking that $r_0 \oplus r_2 = 2 \cdot r_1$):

| table_id |   l   |   r   |   o   |
| :------: | :---: | :---: | :---: |
|   XOR    | 1, r0 | 1, r2 | 2, r1 |

### Tables produced during proof creation

The following tables are created by the prover at runtime:

**Registers (or Witness)**. Registers are also defined at every row, and are split into two types: the *IO registers* from $0$ to $6$ usually contain input or output of the gates (note that a gate can output a value on the next row as well).
I/O registers can be wired to each other (they'll be forced to have the same value), no matter what row they're on (for example, the register at `row:0, col:4` can be wired to the register at `row:80, col:6`).
The rest of the registers, $7$ through $14$, are called *advice registers* as they can store values that useful only for the row's active gate.
Think of them as intermediary or temporary values needed in the computation when the prover executes a circuit.

|  row  |   0   |   1   |   2   |   3   |   4   |   5   |   6   |   7   |   8   |   9   |  10   |  11   |  12   |  13   |  14   |
| :---: | :---: | :---: | :---: | :---: | :---: | :---: | :---: | :---: | :---: | :---: | :---: | :---: | :---: | :---: | :---: |
|   0   |   /   |   /   |   /   |   /   |   /   |   /   |   /   |   /   |   /   |   /   |   /   |   /   |   /   |   /   |   /   |

**Wiring (Permutation) trace**. You can think of the permutation trace as an extra register that is used to enforce the wiring specified in the wiring table.
It is a single column that applies on all the rows as well, which the prover computes as part of a proof.

|  row  |  pt   |
| :---: | :---: |
|   0   |   /   |

**Queries trace**. These are the actual values made by queries, calculated by the prover at runtime, and used to construct the proof.

**Table trace**. Represents the concatenation of all the lookup tables, combined into a single column at runtime by both the prover and the verifier.

**Sorted trace**. Represents the processed (see the lookup section) concatenation of the queries trace and the table trace. It is produced at runtime by the prover. The sorted trace is long enough that it is split in several columns.

**Lookup (aggregation, or permutation) trace**. This is a one column table that is similar to the wiring (permutation) trace we talked above. It is produced at runtime by the prover.

## Dependencies

To specify kimchi, we rely on a number of primitives that are specified outside of this specification.
In this section we list these specifications, as well as the interfaces we make use of in this specification.

### Polynomial Commitments

Refer to the [specification on polynomial commitments](./poly-commitment.md).
We make use of the following functions from that specification:

- `PolyCom.non_hiding_commit(poly) -> PolyCom::NonHidingCommitment`
- `PolyCom.commit(poly) -> PolyCom::HidingCommitment`
- `PolyCom.evaluation_proof(poly, commitment, point) -> EvaluationProof`
- `PolyCom.verify(commitment, point, evaluation, evaluation_proof) -> bool`

### Poseidon hash function

Refer to the [specification on Poseidon](./poseidon.md).
We make use of the following functions from that specification:

- `Poseidon.init(params) -> FqSponge`
- `Poseidon.update(field_elem)`
- `Poseidon.finalize() -> FieldElem`

specify the following functions on top:

- `Poseidon.produce_challenge()` (TODO: uses the endomorphism)
- `Poseidon.to_fr_sponge() -> state_of_fq_sponge_before_eval, FrSponge`

With the current parameters:

* S-Box alpha: `7`
* Width: `3`
* Rate: `2`
* Full rounds: `55`
* Round constants: [`fp_kimchi`](https://github.com/o1-labs/proof-systems/blob/0b01f7575cdfa45541fcfcd88d59f73b015af56b/oracle/src/pasta/fp_kimchi.rs#L55), [`fq_kimchi`](https://github.com/o1-labs/proof-systems/blob/0b01f7575cdfa45541fcfcd88d59f73b015af56b/oracle/src/pasta/fq_kimchi.rs#L54)
* MDS matrix: [`fp_kimchi`](https://github.com/o1-labs/proof-systems/blob/0b01f7575cdfa45541fcfcd88d59f73b015af56b/oracle/src/pasta/fp_kimchi.rs#L10), [`fq_kimchi`](https://github.com/o1-labs/proof-systems/blob/0b01f7575cdfa45541fcfcd88d59f73b015af56b/oracle/src/pasta/fq_kimchi.rs#L10)

### Pasta

Kimchi is made to work on cycles of curves, so the protocol switch between two fields Fq and Fr, where Fq represents the base field and Fr represents the scalar field.

See the [Pasta curves specification](./pasta.md).

## Constraints

Kimchi enforces the correct execution of a circuit by creating a number of constraints and combining them together.
In this section, we describe all the constraints that make up the main polynomial $f$ once combined.

We define the following functions:

* `combine_constraints(range_alpha, constraints)`, which takes a range of contiguous powers of alpha and a number of constraints.
It returns the sum of all the constraints, where each constraint has been multiplied by a power of alpha.
In other words it returns:
$$ \sum_i \alpha^i \cdot \text{constraint}_i $$

The different ranges of alpha are described as follows:

<!-- generated using `cargo test -p kimchi --lib -- alphas::tests::get_alphas_for_spec --nocapture` -->
* **gates**. Offset starts at 0 and 21 powers of $\alpha$ are used
* **Permutation**. Offset starts at 21 and 3 powers of $\alpha$ are used

```admonish
As gates are mutually exclusive (a single gate is used on each row), we can reuse the same range of powers of alpha across all the gates.
```

TODO: linearization

### Permutation


The permutation constraints are the following 4 constraints:

The two sides of the coin (with $\text{shift}_0 = 1$):

$$\begin{align}
    & z(x) \cdot zkpm(x) \cdot \alpha^{PERM0} \cdot \\
    & (w_0(x) + \beta \cdot \text{shift}_0 x + \gamma) \cdot \\
    & (w_1(x) + \beta \cdot \text{shift}_1 x + \gamma) \cdot \\
    & (w_2(x) + \beta \cdot \text{shift}_2 x + \gamma) \cdot \\
    & (w_3(x) + \beta \cdot \text{shift}_3 x + \gamma) \cdot \\
    & (w_4(x) + \beta \cdot \text{shift}_4 x + \gamma) \cdot \\
    & (w_5(x) + \beta \cdot \text{shift}_5 x + \gamma) \cdot \\
    & (w_6(x) + \beta \cdot \text{shift}_6 x + \gamma)
\end{align}$$

and

$$\begin{align}
& -1 \cdot z(x \omega) \cdot zkpm(x) \cdot \alpha^{PERM0} \cdot \\
& (w_0(x) + \beta \cdot \sigma_0(x) + \gamma) \cdot \\
& (w_1(x) + \beta \cdot \sigma_1(x) + \gamma) \cdot \\
& (w_2(x) + \beta \cdot \sigma_2(x) + \gamma) \cdot \\
& (w_3(x) + \beta \cdot \sigma_3(x) + \gamma) \cdot \\
& (w_4(x) + \beta \cdot \sigma_4(x) + \gamma) \cdot \\
& (w_5(x) + \beta \cdot \sigma_5(x) + \gamma) \cdot \\
& (w_6(x) + \beta \cdot \sigma_6(x) + \gamma) \cdot
\end{align}$$

the initialization of the accumulator:

$$(z(x) - 1) L_1(x) \alpha^{PERM1}$$

and the accumulator's final value:

$$(z(x) - 1) L_{n-k}(x) \alpha^{PERM2}$$

You can read more about why it looks like that in [this post](https://minaprotocol.com/blog/a-more-efficient-approach-to-zero-knowledge-for-plonk).

The quotient contribution of the permutation is split into two parts $perm$ and $bnd$.
They will be used by the prover.

$$
\begin{align}
perm(x) =
    & \; a^{PERM0} \cdot zkpl(x) \cdot [ \\
    & \;\;   z(x) \cdot \\
    & \;\;   (w_0(x) + \gamma + x \cdot \beta \cdot \text{shift}_0) \cdot \\
    & \;\;   (w_1(x) + \gamma + x \cdot \beta \cdot \text{shift}_1) \cdot \\
    & \;\;   (w_2(x) + \gamma + x \cdot \beta \cdot \text{shift}_2) \cdot \\
    & \;\;   (w_3(x) + \gamma + x \cdot \beta \cdot \text{shift}_3) \cdot \\
    & \;\;   (w_4(x) + \gamma + x \cdot \beta \cdot \text{shift}_4) \cdot \\
    & \;\;   (w_5(x) + \gamma + x \cdot \beta \cdot \text{shift}_5) \cdot \\
    & \;\;   (w_6(x) + \gamma + x \cdot \beta \cdot \text{shift}_6) \cdot \\
    & \;   - \\
    & \;\;   z(x \cdot w) \cdot \\
    & \;\;   (w_0(x) + \gamma + \sigma_0 \cdot \beta) \cdot \\
    & \;\;   (w_1(x) + \gamma + \sigma_1 \cdot \beta) \cdot \\
    & \;\;   (w_2(x) + \gamma + \sigma_2 \cdot \beta) \cdot \\
    & \;\;   (w_3(x) + \gamma + \sigma_3 \cdot \beta) \cdot \\
    & \;\;   (w_4(x) + \gamma + \sigma_4 \cdot \beta) \cdot \\
    & \;\;   (w_5(x) + \gamma + \sigma_5 \cdot \beta) \cdot \\
    & \;\;   (w_6(x) + \gamma + \sigma_6 \cdot \beta) \cdot \\
    &]
\end{align}
$$

and `bnd`:

$$bnd(x) =
    a^{PERM1} \cdot \frac{z(x) - 1}{x - 1}
    +
    a^{PERM2} \cdot \frac{z(x) - 1}{x - sid[n-k]}
$$

The linearization:

$\text{scalar} \cdot \sigma_6(x)$

where $\text{scalar}$ is computed as:

$$
\begin{align}
z(\zeta \omega) \beta \alpha^{PERM0} zkpl(\zeta) \cdot \\
(\gamma + \beta \sigma_0(\zeta) + w_0(\zeta)) \cdot \\
(\gamma + \beta \sigma_1(\zeta) + w_1(\zeta)) \cdot \\
(\gamma + \beta \sigma_2(\zeta) + w_2(\zeta)) \cdot \\
(\gamma + \beta \sigma_3(\zeta) + w_3(\zeta)) \cdot \\
(\gamma + \beta \sigma_4(\zeta) + w_4(\zeta)) \cdot \\
(\gamma + \beta \sigma_5(\zeta) + w_5(\zeta)) \cdot \\
\end{align}
$$

To compute the permutation aggregation polynomial,
the prover interpolates the polynomial that has the following evaluations.
The first evaluation represents the initial value of the accumulator:
$$z(g^0) = 1$$
For $i = 0, \cdot, n - 4$, where $n$ is the size of the domain,
evaluations are computed as:

$$z(g^{i+1}) = z_1 / z_2$$

with

$$
\begin{align}
z_1 = &\ (w_0(g^i + sid(g^i) \cdot beta \cdot shift_0 + \gamma) \cdot \\
&\ (w_1(g^i) + sid(g^i) \cdot beta \cdot shift_1 + \gamma) \cdot \\
&\ (w_2(g^i) + sid(g^i) \cdot beta \cdot shift_2 + \gamma) \cdot \\
&\ (w_3(g^i) + sid(g^i) \cdot beta \cdot shift_3 + \gamma) \cdot \\
&\ (w_4(g^i) + sid(g^i) \cdot beta \cdot shift_4 + \gamma) \cdot \\
&\ (w_5(g^i) + sid(g^i) \cdot beta \cdot shift_5 + \gamma) \cdot \\
&\ (w_6(g^i) + sid(g^i) \cdot beta \cdot shift_6 + \gamma)
\end{align}
$$

and

$$
\begin{align}
z_2 = &\ (w_0(g^i) + \sigma_0 \cdot beta + \gamma) \cdot \\
&\ (w_1(g^i) + \sigma_1 \cdot beta + \gamma) \cdot \\
&\ (w_2(g^i) + \sigma_2 \cdot beta + \gamma) \cdot \\
&\ (w_3(g^i) + \sigma_3 \cdot beta + \gamma) \cdot \\
&\ (w_4(g^i) + \sigma_4 \cdot beta + \gamma) \cdot \\
&\ (w_5(g^i) + \sigma_5 \cdot beta + \gamma) \cdot \\
&\ (w_6(g^i) + \sigma_6 \cdot beta + \gamma)
\end{align}
$$


If computed correctly, we should have $z(g^{n-3}) = 1$.

Finally, randomize the last `EVAL_POINTS` evaluations $z(g^{n-2})$ and $z(g^{n-1})$,
in order to add zero-knowledge to the protocol.


### Lookup

Lookups in kimchi allows you to check if a single value, or a series of values, are part of a table.
The first case is useful to check for checking if a value belongs to a range (from 0 to 1,000, for example), whereas the second case is useful to check truth tables (for example, checking that three values can be found in the rows of an XOR table) or write and read from a memory vector (where one column is an index, and the other is the value stored at that index).

```admonish
Similarly to the generic gate, each values taking part in a lookup can be scaled with a fixed field element.
```

The lookup functionality is an opt-in feature of kimchi that can be used by custom gates.
From the user's perspective, not using any gates that make use of lookups means that the  feature will be disabled and there will be no overhead to the protocol.

```admonish
For now, the Chacha gates are the only gates making use of lookups.
```

Refer to the [lookup RFC](../rfcs/3-lookup.md) for an overview of the lookup feature.

In this section, we describe the tables kimchi supports, as well as the different lookup selectors (and their associated queries)

#### The Lookup Tables

Kimchi currently supports a single lookup table:

```rs
/// The table ID associated with the XOR lookup table.
pub const XOR_TABLE_ID: i32 = 0;
```


**XOR**. The lookup table for 4-bit xor.
Note that it is constructed so that `(0, 0, 0)` is the last position in the table.

This is because tables are extended to the full size of a column (essentially)
by padding them with their final value. And, having the value `(0, 0, 0)` here means
that when we commit to this table and use the dummy value in the `lookup_sorted`
columns, those entries that have the dummy value of

$$0 = 0 + j * 0 + j^2 * 0$$

will translate into a scalar multiplication by 0, which is free.


#### The Lookup Selectors

**ChaChaSelector**. Performs 4 queries to the XOR lookup table.

|   l   |   r   |   o    | -   |   l   |   r   |   o    | -   |   l   |   r   |   o    | -   |   l   |   r    |   o    |
| :---: | :---: | :----: | --- | :---: | :---: | :----: | --- | :---: | :---: | :----: | --- | :---: | :----: | :----: |
| 1, r3 | 1, r7 | 1, r11 | -   | 1, r4 | 1, r8 | 1, r12 | -   | 1, r5 | 1, r9 | 1, r13 | -   | 1, r6 | 1, r10 | 1, r14 |

**ChaChaFinalSelector**. Performs 4 different queries to the XOR lookup table. (TODO: specify the layout)

#### Producing the sorted table as the prover


Because of our ZK-rows, we can't do the trick in the plookup paper of
wrapping around to enforce consistency between the sorted lookup columns.

Instead, we arrange the LookupSorted table into columns in a snake-shape.

Like so,

```
_   _
| | | | |
| | | | |
|_| |_| |
```

or, imagining the full sorted array is `[ s0, ..., s8 ]`, like

```
s0 s4 s4 s8
s1 s3 s5 s7
s2 s2 s6 s6
```

So the direction ("increasing" or "decreasing" (relative to LookupTable) is

```
if i % 2 = 0 { Increasing } else { Decreasing }
```

Then, for each `i < max_lookups_per_row`, if `i % 2 = 0`, we enforce that the
last element of `LookupSorted(i) = last element of LookupSorted(i + 1)`,
and if `i % 2 = 1`, we enforce that
the first element of `LookupSorted(i) = first element of LookupSorted(i + 1)`.



### Gates

A circuit is described as a series of gates.
In this section we describe the different gates currently supported by kimchi, the constraints associated to them, and the way the register table, coefficient table, and permutation can be used in conjunction.

TODO: for each gate describe how to create it?

#### Double Generic Gate

The double generic gate contains two generic gates.

A generic gate is simply the 2-fan in gate specified in the
vanilla PLONK protocol that allows us to do operations like:

* addition of two registers (into an output register)
* or multiplication of two registers
* equality of a register with a constant

More generally, the generic gate controls the coefficients $c_i$ in the equation:

$$c_0 \cdot l + c_1 \cdot r + c_2 \cdot o + c_3 \cdot (l \times r) + c_4$$

The layout of the gate is the following:

|  0 |  1 |  2 |  3 |  4 |  5 | 6 | 7 | 8 | 9 | 10 | 11 | 12 | 13 | 14 |
|:--:|:--:|:--:|:--:|:--:|:--:|:-:|:-:|:-:|:-:|:--:|:--:|:--:|:--:|:--:|
| l1 | r1 | o1 | l2 | r2 | o2 |   |   |   |   |    |    |    |    |    |

where l1, r1, and o1 (resp. l2, r2, o2)
are the left, right, and output registers
of the first (resp. second) generic gate.

The selectors are stored in the coefficient table as:

|  0 |  1 |  2 |  3 |  4 |  5 | 6  |  7 |  8 |  9 | 10 | 11 | 12 | 13 | 14 |
|:--:|:--:|:--:|:--:|:--:|:--:|:--:|:--:|:--:|:--:|:--:|:--:|:--:|:--:|:--:|
| l1 | r1 | o1 | m1 | c1 | l2 | r2 | o2 | m2 | c2 |    |    |    |    |    |

with m1 (resp. m2) the mul selector for the first (resp. second) gate,
and c1 (resp. c2) the constant selector for the first (resp. second) gate.

The constraints:

* $w_0 \cdot c_0 + w_1 \cdot c_1 + w_2 \cdot c_2 + w_0 \cdot w_1 \cdot c_3 + c_4$
* $w_3 \cdot c_5 + w_4 \cdot c_6 + w_5 \cdot c_7 + w_3 w_4 c_8 + c_9$

where the $c_i$ are the [coefficients]().


#### Poseidon

The poseidon gate encodes 5 rounds of the poseidon permutation.
A state is represents by 3 field elements. For example,
the first state is represented by `(s0, s0, s0)`,
and the next state, after permutation, is represented by `(s1, s1, s1)`.

Below is how we store each state in the register table:

|  0 |  1 |  2 |  3 |  4 |  5 |  6 |  7 |  8 |  9 | 10 | 11 | 12 | 13 | 14 |
|:--:|:--:|:--:|:--:|:--:|:--:|:--:|:--:|:--:|:--:|:--:|:--:|:--:|:--:|:--:|
| s0 | s0 | s0 | s4 | s4 | s4 | s1 | s1 | s1 | s2 | s2 | s2 | s3 | s3 | s3 |
| s5 | s5 | s5 |    |    |    |    |    |    |    |    |    |    |    |    |

The last state is stored on the next row. This last state is either used:

* with another Poseidon gate on that next row, representing the next 5 rounds.
* or with a Zero gate, and a permutation to use the output elsewhere in the circuit.
* or with another gate expecting an input of 3 field elements in its first registers.

```admonish
As some of the poseidon hash variants might not use $5k$ rounds (for some $k$),
the result of the 4-th round is stored directly after the initial state.
This makes that state accessible to the permutation.
```

We define $M_{r, c}$ as the MDS matrix at row $r$ and column $c$.

We define the S-box operation as $w^S$ for $S$ the `SPONGE_BOX` constant.

We store the 15 round constants $r_i$ required for the 5 rounds (3 per round) in the coefficient table:

|  0 |  1 |  2 |  3 |  4 |  5 |  6 |  7 |  8 |  9 | 10 | 11 | 12 | 13 | 14 |
|:--:|:--:|:--:|:--:|:--:|:--:|:--:|:--:|:--:|:--:|:--:|:--:|:--:|:--:|:--:|
| r0 | r1 | r2 | r3 | r4 | r5 | r6 | r7 | r8 | r9 | r10 | r11 | r12 | r13 | r14 |

The initial state, stored in the first three registers, are not constrained.
The following 4 states (of 3 field elements), including 1 in the next row,
are constrained to represent the 5 rounds of permutation.
Each of the associated 15 registers is associated to a constraint, calculated as:

first round:
* $w_6 - [r_0 + (M_{0, 0} w_0^S + M_{0, 1} w_1^S + M_{0, 2} w_2^S)]$
* $w_7 - [r_1 + (M_{1, 0} w_0^S + M_{1, 1} w_1^S + M_{1, 2} w_2^S)]$
* $w_8 - [r_2 + (M_{2, 0} w_0^S + M_{2, 1} w_1^S + M_{2, 2} w_2^S)]$

second round:
* $w_9 - [r_3 + (M_{0, 0} w_6^S + M_{0, 1} w_7^S + M_{0, 2} w_8^S)]$
* $w_{10} - [r_4 + (M_{1, 0} w_6^S + M_{1, 1} w_7^S + M_{1, 2} w_8^S)]$
* $w_{11} - [r_5 + (M_{2, 0} w_6^S + M_{2, 1} w_7^S + M_{2, 2} w_8^S)]$

third round:
* $w_{12} - [r_6 + (M_{0, 0} w_9^S + M_{0, 1} w_{10}^S + M_{0, 2} w_{11}^S)]$
* $w_{13} - [r_7 + (M_{1, 0} w_9^S + M_{1, 1} w_{10}^S + M_{1, 2} w_{11}^S)]$
* $w_{14} - [r_8 + (M_{2, 0} w_9^S + M_{2, 1} w_{10}^S + M_{2, 2} w_{11}^S)]$

fourth round:
* $w_3 - [r_9 + (M_{0, 0} w_{12}^S + M_{0, 1} w_{13}^S + M_{0, 2} w_{14}^S)]$
* $w_4 - [r_{10} + (M_{1, 0} w_{12}^S + M_{1, 1} w_{13}^S + M_{1, 2} w_{14}^S)]$
* $w_5 - [r_{11} + (M_{2, 0} w_{12}^S + M_{2, 1} w_{13}^S + M_{2, 2} w_{14}^S)]$

fifth round:
* $w_{0, next} - [r_{12} + (M_{0, 0} w_3^S + M_{0, 1} w_4^S + M_{0, 2} w_5^S)]$
* $w_{1, next} - [r_{13} + (M_{1, 0} w_3^S + M_{1, 1} w_4^S + M_{1, 2} w_5^S)]$
* $w_{2, next} - [r_{14} + (M_{2, 0} w_3^S + M_{2, 1} w_4^S + M_{2, 2} w_5^S)]$

where $w_{i, next}$ is the polynomial $w_i(\omega x)$ which points to the next row.


#### Chacha

There are four chacha constraint types, corresponding to the four lines in each quarter round.

```
a += b; d ^= a; d <<<= 16;
c += d; b ^= c; b <<<= 12;
a += b; d ^= a; d <<<= 8;
c += d; b ^= c; b <<<= 7;
```

or, written without mutation, (and where `+` is mod $2^32$),

```
a'  = a + b ; d' = (d ⊕ a') <<< 16;
c'  = c + d'; b' = (b ⊕ c') <<< 12;
a'' = a' + b'; d'' = (d' ⊕ a') <<< 8;
c'' = c' + d''; b'' = (c'' ⊕ b') <<< 7;
```

We lay each line as two rows.

Each line has the form

```
x += z; y ^= x; y <<<= k
```

or without mutation,

```
x' = x + z; y' = (y ⊕ x') <<< k
```

which we abbreviate as

L(x, x', y, y', z, k)

In general, such a line will be laid out as the two rows


| 0 | 1 | 2 | 3 | 4 | 5 | 6 | 7 | 8 | 9 | 10 | 11 | 12 | 13 | 14 |
|---|---|---|---|---|---|---|---|---|---|----|----|----|----|----|
| x | y | z | (y^x')_0 | (y^x')_1 | (y^x')_2 | (y^x')_3 | (x+z)_0 | (x+z)_1 | (x+z)_2 | (x+z)_3 | y_0 | y_1 | y_2 | y_3 |
| x' | y' | (x+z)_8 | (y^x')_4 | (y^x')_5 | (y^x')_6 | (y^x')_7 | (x+z)_4 | (x+z)_5 | (x+z)_6 | (x+z)_7 | y_4 | y_5 | y_6 | y_7 |

where A_i indicates the i^th nybble (four-bit chunk) of the value A.

$(x+z)_8$ is special, since we know it is actually at most 1 bit (representing the overflow bit of x + z).

So the first line `L(a, a', d, d', b, 8)` for example becomes the two rows

| 0 | 1 | 2 | 3 | 4 | 5 | 6 | 7 | 8 | 9 | 10 | 11 | 12 | 13 | 14 |
|---|---|---|---|---|---|---|---|---|---|----|----|----|----|----|
| a | d | b | (d^a')_0 | (d^a')_1 | (d^a')_2 | (d^a')_3 | (a+b)_0 | (a+b)_1 | (a+b)_2 | (a+b)_3 | d_0 | d_1 | d_2 | d_3 |
| a' | d' | (a+b)_8 | (d^a')_4 | (d^a')_5 | (d^a')_6 | (d^a')_7 | (a+b)_4 | (a+b)_5 | (a+b)_6 | (a+b)_7 | d_4 | d_5 | d_6 | d_7 |

along with the equations

* $(a+b)_8^2 = (a+b)_8$ (booleanity check)
* $a' = \sum_{i = 0}^7 (2^4)^i (a+b)_i$
* $a + b = 2^{32} (a+b)_8 + a'$
* $d = \sum_{i = 0}^7 (2^4)^i d_i$
* $d' = \sum_{i = 0}^7 (2^4)^{(i + 4) \mod 8} (a+b)_i$

The $(i + 4) \mod 8$ rotates the nybbles left by 4, which means bit-rotating by $4 \times 4 = 16$ as desired.

The final line is a bit more complicated as we have to rotate by 7, which is not a multiple of 4.
We accomplish this as follows.

Let's say we want to rotate the nybbles $A_0, \cdots, A_7$ left by 7.
First we'll rotate left by 4 to get

$$A_7, A_0, A_1, \cdots, A_6$$

Rename these as
$$B_0, \cdots, B_7$$

We now want to left-rotate each $B_i$ by 3.

Let $b_i$ be the low bit of $B_i$.
Then, the low 3 bits of $B_i$ are
$(B_i - b_i) / 2$.

The result will thus be

* $2^3 b_0 + (B_7 - b_7)/2$
* $2^3 b_1 + (B_0 - b_0)/2$
* $2^3 b_2 + (B_1 - b_1)/2$
* $\cdots$
* $2^3 b_7 + (B_6 - b_6)/2$

or re-writing in terms of our original nybbles $A_i$,

* $2^3 a_7 + (A_6 - a_6)/2$
* $2^3 a_0 + (A_7 - a_7)/2$
* $2^3 a_1 + (A_0 - a_0)/2$
* $2^3 a_2 + (A_1 - a_1)/2$
* $2^3 a_3 + (A_2 - a_2)/2$
* $2^3 a_4 + (A_3 - a_3)/2$
* $2^3 a_5 + (A_4 - a_4)/2$
* $2^3 a_6 + (A_5 - a_5)/2$

For neatness, letting $(x, y, z) = (c', b', d'')$, the first 2 rows for the final line will be:

| 0 | 1 | 2 | 3 | 4 | 5 | 6 | 7 | 8 | 9 | 10 | 11 | 12 | 13 | 14 |
|---|---|---|---|---|---|---|---|---|---|----|----|----|----|----|
| x | y | z | (y^x')_0 | (y^x')_1 | (y^x')_2 | (y^x')_3 | (x+z)_0 | (x+z)_1 | (x+z)_2 | (x+z)_3 | y_0 | y_1 | y_2 | y_3 |
| x' | _ | (x+z)_8 | (y^x')_4 | (y^x')_5 | (y^x')_6 | (y^x')_7 | (x+z)_4 | (x+z)_5 | (x+z)_6 | (x+z)_7 | y_4 | y_5 | y_6 | y_7 |

but then we also need to perform the bit-rotate by 1.

For this we'll add an additional 2 rows. It's probably possible to do it with just 1,
but I think we'd have to change our plookup setup somehow, or maybe expand the number of columns,
or allow access to the previous row.

Let $lo(n)$ be the low bit of the nybble n. The 2 rows will be

| 0 | 1 | 2 | 3 | 4 | 5 | 6 | 7 | 8 | 9 | 10 | 11 | 12 | 13 | 14 |
|---|---|---|---|---|---|---|---|---|---|----|----|----|----|----|
| y' | (y^x')_0 | (y^x')_1 | (y^x')_2 | (y^x')_3 | lo((y^x')_0) | lo((y^x')_1) | lo((y^x')_2) | lo((y^x')_3) |
| _ | (y^x')_4 | (y^x')_5 | (y^x')_6 | (y^x')_7 | lo((y^x')_4) | lo((y^x')_5) | lo((y^x')_6) | lo((y^x')_7) |

On each of them we'll do the plookups

```
((cols[1] - cols[5])/2, (cols[1] - cols[5])/2, 0) in XOR
((cols[2] - cols[6])/2, (cols[2] - cols[6])/2, 0) in XOR
((cols[3] - cols[7])/2, (cols[3] - cols[7])/2, 0) in XOR
((cols[4] - cols[8])/2, (cols[4] - cols[8])/2, 0) in XOR
```

which checks that $(y^{x'})_i - lo((y^{x'})_i)$ is a nybble,
which guarantees that the low bit is computed correctly.

There is no need to check nybbleness of $(y^x')_i$ because those will be constrained to
be equal to the copies of those values from previous rows, which have already been
constrained for nybbleness (by the lookup in the XOR table).

And we'll check that y' is the sum of the shifted nybbles.



#### Elliptic Curve Addition

The layout is

|  0 |  1 |  2 |  3 |  4 |  5 |  6  |    7   | 8 |   9   |    10   |
|:--:|:--:|:--:|:--:|:--:|:--:|:---:|:------:|:-:|:-----:|:-------:|
| x1 | y1 | x2 | y2 | x3 | y3 | inf | same_x | s | inf_z | x21_inv |

where
- `(x1, y1), (x2, y2)` are the inputs and `(x3, y3)` the output.
- `inf` is a boolean that is true iff the result (x3, y3) is the point at infinity.

The rest of the values are inaccessible from the permutation argument, but
- `same_x` is a boolean that is true iff `x1 == x2`.

The following constraints are generated:

constraint 1:
* $x_{0} = w_{2} - w_{0}$
* $(w_{10} \cdot x_{0} - \mathbb{F}(1) - w_{7})$

constraint 2:

* $x_{0} = w_{2} - w_{0}$
* $w_{7} \cdot x_{0}$

constraint 3:

* $x_{0} = w_{2} - w_{0}$
* $x_{1} = w_{3} - w_{1}$
* $x_{2} = w_{0} \cdot w_{0}$
* $w_{7} \cdot (2 \cdot w_{8} \cdot w_{1} - 2 \cdot x_{2} - x_{2}) + (\mathbb{F}(1) - w_{7}) \cdot (x_{0} \cdot w_{8} - x_{1})$

constraint 4:

* $w_{0} + w_{2} + w_{4} - w_{8} \cdot w_{8}$

constraint 5:

* $w_{8} \cdot (w_{0} - w_{4}) - w_{1} - w_{5}$

constraint 6:

* $x_{1} = w_{3} - w_{1}$
* $x_{1} \cdot (w_{7} - w_{6})$

constraint 7:

* $x_{1} = w_{3} - w_{1}$
* $x_{1} \cdot w_{9} - w_{6}$



#### Endo Scalar

We give constraints for the endomul scalar computation.

Each row corresponds to 8 iterations of the inner loop in "Algorithm 2" on page 29 of
[the Halo paper](https://eprint.iacr.org/2019/1021.pdf).

The state of the algorithm that's updated across iterations of the loop is `(a, b)`.
It's clear from that description of the algorithm that an iteration of the loop can
be written as

```ignore
(a, b, i) ->
  ( 2 * a + c_func(r_{2 * i}, r_{2 * i + 1}),
    2 * b + d_func(r_{2 * i}, r_{2 * i + 1}) )
```

for some functions `c_func` and `d_func`. If one works out what these functions are on
every input (thinking of a two-bit input as a number in $\{0, 1, 2, 3\}$), one finds they
are given by

`c_func(x)`, defined by
- `c_func(0) = 0`
- `c_func(1) = 0`
- `c_func(2) = -1`
- `c_func(3) = 1`

`d_func(x)`, defined by
- `d_func(0) = -1`
- `d_func(1) = 1`
- `d_func(2) = 0`
- `d_func(3) = 0`

One can then interpolate to find polynomials that implement these functions on $\{0, 1, 2, 3\}$.

You can use [`sage`](https://www.sagemath.org/), as
```ignore
R = PolynomialRing(QQ, 'x')
c_func = R.lagrange_polynomial([(0, 0), (1, 0), (2, -1), (3, 1)])
d_func = R.lagrange_polynomial([(0, -1), (1, 1), (2, 0), (3, 0)])
```

Then, `c_func` is given by

```ignore
2/3 * x^3 - 5/2 * x^2 + 11/6 * x
```

and `d_func` is given by
```ignore
2/3 * x^3 - 7/2 * x^2 + 29/6 * x - 1 <=> c_func + (-x^2 + 3x - 1)
```

We lay it out the witness as

|  0 |  1 |  2 |  3 |  4 |  5 |  6 |  7 |  8 |  9 | 10 | 11 | 12 | 13 | 14 | Type |
|----|----|----|----|----|----|----|----|----|----|----|----|----|----|----|------|
| n0 | n8 | a0 | b0 | a8 | b8 | x0 | x1 | x2 | x3 | x4 | x5 | x6 | x7 |    | ENDO |

where each `xi` is a two-bit "crumb".

We also use a polynomial to check that each `xi` is indeed in $\{0, 1, 2, 3\}$,
which can be done by checking that each $x_i$ is a root of the polyunomial below:

```ignore
crumb(x)
= x (x - 1) (x - 2) (x - 3)
= x^4 - 6*x^3 + 11*x^2 - 6*x
= x *(x^3 - 6*x^2 + 11*x - 6)
```
Each iteration performs the following computations

* Update $n$: $\quad n_{i+1} = 2 \cdot n_{i} + x_i$
* Update $a$: $\quad a_{i+1} = 2 \cdot a_{i} + c_i$
* Update $b$: $\quad b_{i+1} = 2 \cdot b_{i} + d_i$

Then, after the 8 iterations, we compute expected values of the above operations as:

* `expected_n8 := 2 * ( 2 * ( 2 * ( 2 * ( 2 * ( 2 * ( 2 * (2 * n0 + x0) + x1 ) + x2 ) + x3 ) + x4 ) + x5 ) + x6 ) + x7`
* `expected_a8 := 2 * ( 2 * ( 2 * ( 2 * ( 2 * ( 2 * ( 2 * (2 * a0 + c0) + c1 ) + c2 ) + c3 ) + c4 ) + c5 ) + c6 ) + c7`
* `expected_b8 := 2 * ( 2 * ( 2 * ( 2 * ( 2 * ( 2 * ( 2 * (2 * b0 + d0) + d1 ) + d2 ) + d3 ) + d4 ) + d5 ) + d6 ) + d7`

Putting together all of the above, these are the 11 constraints for this gate

* Checking values after the 8 iterations:
  * Constrain $n$: ` 0 = expected_n8 - n8`
  * Constrain $a$: ` 0 = expected_a8 - a8`
  * Constrain $b$: ` 0 = expected_b8 - b8`
* Checking the crumbs, meaning each $x$ is indeed in the range $\{0, 1, 2, 3\}$:
  * Constrain $x_0$: `0 = x0 * ( x0^3 - 6 * x0^2 + 11 * x0 - 6 )`
  * Constrain $x_1$: `0 = x1 * ( x1^3 - 6 * x1^2 + 11 * x1 - 6 )`
  * Constrain $x_2$: `0 = x2 * ( x2^3 - 6 * x2^2 + 11 * x2 - 6 )`
  * Constrain $x_3$: `0 = x3 * ( x3^3 - 6 * x3^2 + 11 * x3 - 6 )`
  * Constrain $x_4$: `0 = x4 * ( x4^3 - 6 * x4^2 + 11 * x4 - 6 )`
  * Constrain $x_5$: `0 = x5 * ( x5^3 - 6 * x5^2 + 11 * x5 - 6 )`
  * Constrain $x_6$: `0 = x6 * ( x6^3 - 6 * x6^2 + 11 * x6 - 6 )`
  * Constrain $x_7$: `0 = x7 * ( x7^3 - 6 * x7^2 + 11 * x7 - 6 )`



#### Endo Scalar Multiplication

We implement custom gate constraints for short Weierstrass curve
endomorphism optimised variable base scalar multiplication.

Given a finite field $\mathbb{F}_q$ of order $q$, if the order is not a multiple of 2 nor 3, then an
elliptic curve over $\mathbb{F}_q$ in short Weierstrass form is represented by the set of points $(x,y)$
that satisfy the following equation with $a,b\in\mathbb{F}_q$ and $4a^3+27b^2\neq_{\mathbb{F}_q} 0$:
$$E(\mathbb{F}_q): y^2 = x^3 + a x + b$$
If $P=(x_p, y_p)$ and $T=(x_t, y_t)$ are two points in the curve $E(\mathbb{F}_q)$, the goal of this
operation is to perform the operation $2P±T$ efficiently as $(P±T)+P$.

`S = (P + (b ? T : −T)) + P`

The same algorithm can be used to perform other scalar multiplications, meaning it is
not restricted to the case $2\cdot P$, but it can be used for any arbitrary $k\cdot P$. This is done
by decomposing the scalar $k$ into its binary representation.
Moreover, for every step, there will be a one-bit constraint meant to differentiate between addition and subtraction
for the operation $(P±T)+P$:

In particular, the constraints of this gate take care of 4 bits of the scalar within a single EVBSM row.
When the scalar is longer (which will usually be the case), multiple EVBSM rows will be concatenated.

|  Row  |  0 |  1 |  2 |  3 |  4 |  5 |  6 |   7 |   8 |   9 |  10 |  11 |  12 |  13 |  14 |  Type |
|-------|----|----|----|----|----|----|----|-----|-----|-----|-----|-----|-----|-----|-----|-------|
|     i | xT | yT |  Ø |  Ø | xP | yP | n  |  xR |  yR |  s1 | s3  | b1  |  b2 |  b3 |  b4 | EVBSM |
|   i+1 |  = |  = |    |    | xS | yS | n' | xR' | yR' | s1' | s3' | b1' | b2' | b3' | b4' | EVBSM |

The layout of this gate (and the next row) allows for this chained behavior where the output point
of the current row $S$ gets accumulated as one of the inputs of the following row, becoming $P$ in
the next constraints. Similarly, the scalar is decomposed into binary form and $n$ ($n'$ respectively)
will store the current accumulated value and the next one for the check.

For readability, we define the following variables for the constraints:

  * `endo` $:=$ `EndoCoefficient`
  * `xq1` $:= (1 + ($`endo`$ - 1)\cdot b_1) \cdot x_t$
  * `xq2` $:= (1 + ($`endo`$ - 1)\cdot b_3) \cdot x_t$
  * `yq1` $:= (2\cdot b_2 - 1) \cdot y_t$
  * `yq2` $:= (2\cdot b_4 - 1) \cdot y_t$

These are the 11 constraints that correspond to each EVBSM gate,
which take care of 4 bits of the scalar within a single EVBSM row:

* First block:
  * `(xq1 - xp) * s1 = yq1 - yp`
  * `(2 * xp – s1^2 + xq1) * ((xp – xr) * s1 + yr + yp) = (xp – xr) * 2 * yp`
  * `(yr + yp)^2 = (xp – xr)^2 * (s1^2 – xq1 + xr)`
* Second block:
  * `(xq2 - xr) * s3 = yq2 - yr`
  * `(2*xr – s3^2 + xq2) * ((xr – xs) * s3 + ys + yr) = (xr – xs) * 2 * yr`
  * `(ys + yr)^2 = (xr – xs)^2 * (s3^2 – xq2 + xs)`
* Booleanity checks:
  * Bit flag $b_1$: `0 = b1 * (b1 - 1)`
  * Bit flag $b_2$: `0 = b2 * (b2 - 1)`
  * Bit flag $b_3$: `0 = b3 * (b3 - 1)`
  * Bit flag $b_4$: `0 = b4 * (b4 - 1)`
* Binary decomposition:
  * Accumulated scalar: `n_next = 16 * n + 8 * b1 + 4 * b2 + 2 * b3 + b4`

The constraints above are derived from the following EC Affine arithmetic equations:

* (1) => $(x_{q_1} - x_p) \cdot s_1 = y_{q_1} - y_p$
* (2&3) => $(x_p – x_r) \cdot s_2 = y_r + y_p$
* (2) => $(2 \cdot x_p + x_{q_1} – s_1^2) \cdot (s_1 + s_2) = 2 \cdot y_p$
    * <=> $(2 \cdot x_p – s_1^2 + x_{q_1}) \cdot ((x_p – x_r) \cdot s_1 + y_r + y_p) = (x_p – x_r) \cdot 2 \cdot y_p$
* (3) => $s_1^2 - s_2^2 = x_{q_1} - x_r$
    * <=> $(y_r + y_p)^2 = (x_p – x_r)^2 \cdot (s_1^2 – x_{q_1} + x_r)$
*
* (4) => $(x_{q_2} - x_r) \cdot s_3 = y_{q_2} - y_r$
* (5&6) => $(x_r – x_s) \cdot s_4 = y_s + y_r$
* (5) => $(2 \cdot x_r + x_{q_2} – s_3^2) \cdot (s_3 + s_4) = 2 \cdot y_r$
    * <=> $(2 \cdot x_r – s_3^2 + x_{q_2}) \cdot ((x_r – x_s) \cdot s_3 + y_s + y_r) = (x_r – x_s) \cdot 2 \cdot y_r$
* (6) => $s_3^2 – s_4^2 = x_{q_2} - x_s$
    * <=> $(y_s + y_r)^2 = (x_r – x_s)^2 \cdot (s_3^2 – x_{q_2} + x_s)$

Defining $s_2$ and $s_4$ as

* $s_2 := \frac{2 \cdot y_P}{2 * x_P + x_T - s_1^2} - s_1$
* $s_4 := \frac{2 \cdot y_R}{2 * x_R + x_T - s_3^2} - s_3$

Gives the following equations when substituting the values of $s_2$ and $s_4$:

1. `(xq1 - xp) * s1 = (2 * b1 - 1) * yt - yp`
2. `(2 * xp – s1^2 + xq1) * ((xp – xr) * s1 + yr + yp) = (xp – xr) * 2 * yp`
3. `(yr + yp)^2 = (xp – xr)^2 * (s1^2 – xq1 + xr)`
-
4. `(xq2 - xr) * s3 = (2 * b2 - 1) * yt - yr`
5. `(2 * xr – s3^2 + xq2) * ((xr – xs) * s3 + ys + yr) = (xr – xs) * 2 * yr`
6. `(ys + yr)^2 = (xr – xs)^2 * (s3^2 – xq2 + xs)`



#### Scalar Multiplication

We implement custom Plonk constraints for short Weierstrass curve variable base scalar multiplication.

Given a finite field $\mathbb{F}_q$ of order $q$, if the order is not a multiple of 2 nor 3, then an
elliptic curve over $\mathbb{F}_q$ in short Weierstrass form is represented by the set of points $(x,y)$
that satisfy the following equation with $a,b\in\mathbb{F}_q$ and $4a^3+27b^2\neq_{\mathbb{F}_q} 0$:
$$E(\mathbb{F}_q): y^2 = x^3 + a x + b$$
If $P=(x_p, y_p)$ and $Q=(x_q, y_q)$ are two points in the curve $E(\mathbb{F}_q)$, the algorithm we
represent here computes the operation $2P+Q$ (point doubling and point addition) as $(P+Q)+Q$.

```admonish info
Point $Q=(x_q, y_q)$ has nothing to do with the order $q$ of the field $\mathbb{F}_q$.
```

The original algorithm that is being used can be found in the Section 3.1 of <https://arxiv.org/pdf/math/0208038.pdf>,
which can perform the above operation using 1 multiplication, 2 squarings and 2 divisions (one more squaring)
if $P=Q$), thanks to the fact that computing the $Y$-coordinate of the intermediate addition is not required.
This is more efficient to the standard algorithm that requires 1 more multiplication, 3 squarings in total and 2 divisions.

Moreover, this algorithm can be applied not only to the operation $2P+Q$, but any other scalar multiplication $kP$.
This can be done by expressing the scalar $k$ in biwise form and performing a double-and-add approach.
Nonetheless, this requires conditionals to differentiate $2P$ from $2P+Q$. For that reason, we will implement
the following pseudocode from <https://github.com/zcash/zcash/issues/3924> (where instead, they give a variant
of the above efficient algorithm for Montgomery curves $b\cdot y^2 = x^3 + a \cdot x^2 + x$).

```ignore
Acc := [2]T
for i = n-1 ... 0:
   Q := (r_i == 1) ? T : -T
   Acc := Acc + (Q + Acc)
return (d_0 == 0) ? Q - P : Q
```


The layout of the witness requires 2 rows.
The i-th row will be a `VBSM` gate whereas the next row will be a `ZERO` gate.

|  Row  |  0 |  1 |  2 |  3 |  4 |  5 |  6 |  7 |  8 |  9 | 10 | 11 | 12 | 13 | 14 | Type |
|-------|----|----|----|----|----|----|----|----|----|----|----|----|----|----|----|------|
|     i | xT | yT | x0 | y0 |  n | n' |    | x1 | y1 | x2 | y2 | x3 | y3 | x4 | y4 | VBSM |
|   i+1 | x5 | y5 | b0 | b1 | b2 | b3 | b4 | s0 | s1 | s2 | s3 | s4 |    |    |    | ZERO |

The gate constraints take care of 5 bits of the scalar multiplication.
Each single bit consists of 4 constraints.
There is one additional constraint imposed on the final number.
Thus, the `VarBaseMul` gate argument requires 21 constraints.

For every bit, there will be one constraint meant to differentiate between addition and subtraction
for the operation $(P±T)+P$:

`S = (P + (b ? T : −T)) + P`

We follow this criteria:
- If the bit is positive, the sign should be a subtraction
- If the bit is negative, the sign should be an addition

Then, paraphrasing the above, we will represent this behavior as:

`S = (P - (2 * b - 1) * T ) + P`

Let us call `Input` the point with coordinates `(xI, yI)` and
`Target` is the point being added with coordinates `(xT, yT)`.
Then `Output` will be the point with coordinates `(xO, yO)` resulting from `O = ( I ± T ) + I`

```admonish info
Do not confuse our `Output` point `(xO, yO)` with the point at infinity that is normally represented as $\mathcal{O}$.
```

In each step of the algorithm, we consider the following elliptic curves affine arithmetic equations:

* $s_1 := \frac{y_i - (2\cdot b - 1) \cdot y_t}{x_i - x_t}$
* $s_2 := \frac{2 \cdot y_i}{2 * x_i + x_t - s_1^2} - s_1$
* $x_o := x_t + s_2^2 - s_1^2$
* $y_o := s_2 \cdot (x_i - x_o) - y_i$

For readability, we define the following 3 variables
in such a way that $s_2$ can be expressed as `u / t`:

  * `rx` $:= s_1^2 - x_i - x_t$
  * `t` $:= x_i - $ `rx` $ \iff 2 \cdot x_i - s_1^2 + x_t$
  * `u` $:= 2 \cdot y_i - $ `t` $\cdot s_1 \iff 2 \cdot y_i - s_1 \cdot (2\cdot x_i - s^2_1 + x_t)$

Next, for each bit in the algorithm, we create the following 4 constraints that derive from the above:

* Booleanity check on the bit $b$:
`0 = b * b - b`
* Constrain $s_1$:
`(xI - xT) * s1 = yI – (2b - 1) * yT`
* Constrain `Output` $X$-coordinate $x_o$ and $s_2$:
`0 = u^2 - t^2 * (xO - xT + s1^2)`
* Constrain `Output` $Y$-coordinate $y_o$ and $s_2$:
`0 = (yO + yI) * t - (xI - xO) * u`

When applied to the 5 bits, the value of the `Target` point `(xT, yT)` is maintained,
whereas the values for the `Input` and `Output` points form the chain:

`[(x0, y0) -> (x1, y1) -> (x2, y2) -> (x3, y3) -> (x4, y4) -> (x5, y5)]`

Similarly, 5 different `s0..s4` are required, just like the 5 bits `b0..b4`.

Finally, the additional constraint makes sure that the scalar is being correctly expressed
into its binary form (using the double-and-add decomposition) as:
$$ n' = 2^5 \cdot n + 2^4 \cdot b_0 + 2^3 \cdot b_1 + 2^2 \cdot b_2 + 2^1 \cdot b_3 + b_4$$
This equation is translated as the constraint:
* Binary decomposition:
`0 = n' - (b4 + 2 * (b3 + 2 * (b2 + 2 * (b1 + 2 * (b0 + 2*n)))))`



## Setup

In this section we specify the setup that goes into creating two indexes from a circuit:

* A [*prover index*](#prover-index), necessary for the prover to to create proofs.
* A [*verifier index*](#verifier-index), necessary for the verifier to verify proofs.

```admonish
The circuit creation part is not specified in this document. It might be specified in a separate document, or we might want to specify how to create the circuit description tables.
```

As such, the transformation of a circuit into these two indexes can be seen as a compilation step. Note that the prover still needs access to the original circuit to create proofs, as they need to execute it to create the witness (register table).

### Common Index

In this section we describe data that both the prover and the verifier index share.

**`URS` (Uniform Reference String)** The URS is a set of parameters that is generated once, and shared between the prover and the verifier.
It is used for polynomial commitments, so refer to the [poly-commitment specification](./poly-commitment.md) for more details.

```admonish
Kimchi currently generates the URS based on the circuit, and attach it to the index. So each circuit can potentially be accompanied with a different URS. On the other hand, Mina reuses the same URS for multiple circuits ([see zkapps for more details](https://minaprotocol.com/blog/what-are-zkapps)).
```

**`Domain`**. A domain large enough to contain the circuit and the zero-knowledge rows (used to provide zero-knowledge to the protocol). Specifically, the smallest subgroup in our field that has order greater or equal to `n + ZK_ROWS`, with `n` is the number of gates in the circuit.
TODO: what if the domain is larger than the URS?

```admonish warning "Ordering of elements in the domain"
Note that in this specification we always assume that the first element of a domain is $1$.
```

**`Shifts`**. As part of the permutation, we need to create `PERMUTS` shifts.
To do that, the following logic is followed (in pseudo code):
(TODO: move shift creation within the permutation section?)

```python
shifts[0] = 1 # first shift is identity

for i in 0..7: # generate 7 shifts
    i = 7
    shift, i = sample(domain, i)
    while shifts.contains(shift) do:
        shift, i = sample(domain, i)
    shift[i] = shift

def sample(domain, i):
    i += 1
    shift = Field(Blake2b512(to_be_bytes(i)))
    while is_not_quadratic_non_residue(shift) || domain.contains(shift):
        i += 1
        shift = Field(Blake2b512(to_be_bytes(i)))
    return shift, i
```

**`Public`**. This variable simply contains the number of public inputs. (TODO: actually, it's not contained in the verifier index)

The compilation steps to create the common index are as follow:

1. If the circuit is less than 2 gates, abort.
2. Create a domain for the circuit. That is,
   compute the smallest subgroup of the field that
   has order greater or equal to `n + ZK_ROWS` elements.
3. Pad the circuit: add zero gates to reach the domain size.
4. sample the `PERMUTS` shifts.


### Lookup Index

If lookup is used, the following values are added to the common index:

**`LookupSelectors`**. The list of lookup selectors used. In practice, this tells you which lookup tables are used.

**`TableIds`**. This is a list of table ids used by the Lookup gate.

**`MaxJointSize`**. This is the maximum number of columns appearing in the lookup tables used by the lookup selectors. For example, the XOR lookup has 3 columns.

To create the index, follow these steps:

1. If no lookup is used in the circuit, do not create a lookup index
2. Get the lookup selectors and lookup tables (TODO: how?)
3. Concatenate runtime lookup tables with the ones used by gates
4. Get the highest number of columns `max_table_width`
   that a lookup table can have.
5. Create the concatenated table of all the fixed lookup tables.
   It will be of height the size of the domain,
   and of width the maximum width of any of the lookup tables.
   In addition, create an additional column to store all the tables' table IDs.

   For example, if you have a table with ID 0

   |       |       |       |
   | :---: | :---: | :---: |
   |   1   |   2   |   3   |
   |   5   |   6   |   7   |
   |   0   |   0   |   0   |

   and another table with ID 1

   |       |       |
   | :---: | :---: |
   |   8   |   9   |

   the concatenated table in a domain of size 5 looks like this:

   |       |       |       |
   | :---: | :---: | :---: |
   |   1   |   2   |   3   |
   |   5   |   6   |   7   |
   |   0   |   0   |   0   |
   |   8   |   9   |   0   |
   |   0   |   0   |   0   |

   with the table id vector:

   | table id |
   | :------: |
   |    0     |
   |    0     |
   |    0     |
   |    1     |
   |    0     |

   To do this, for each table:

      - Update the corresponding entries in a table id vector (of size the domain as well)
        with the table ID of the table.
      - Copy the entries from the table to new rows in the corresponding columns of the concatenated table.
      - Fill in any unused columns with 0 (to match the dummy value)
6. Pad the end of the concatened table with the dummy value.
7. Pad the end of the table id vector with 0s.
8. pre-compute polynomial and evaluation form for the look up tables
9. pre-compute polynomial and evaluation form for the table IDs,
   only if a table with an ID different from zero was used.


### Prover Index

Both the prover and the verifier index, besides the common parts described above, are made out of pre-computations which can be used to speed up the protocol.
These pre-computations are optimizations, in the context of normal proofs, but they are necessary for recursion.

```rs
pub struct ProverIndex<G: CommitmentCurve> {
    /// constraints system polynomials
    #[serde(bound = "ConstraintSystem<ScalarField<G>>: Serialize + DeserializeOwned")]
    pub cs: ConstraintSystem<ScalarField<G>>,

    /// The symbolic linearization of our circuit, which can compile to concrete types once certain values are learned in the protocol.
    #[serde(skip)]
    pub linearization: Linearization<Vec<PolishToken<ScalarField<G>>>>,

    /// The mapping between powers of alpha and constraints
    #[serde(skip)]
    pub powers_of_alpha: Alphas<ScalarField<G>>,

    /// polynomial commitment keys
    #[serde(skip)]
    pub srs: Arc<SRS<G>>,

    /// maximal size of polynomial section
    pub max_poly_size: usize,

    /// maximal size of the quotient polynomial according to the supported constraints
    pub max_quot_size: usize,

    /// random oracle argument parameters
    #[serde(skip)]
    pub fq_sponge_params: ArithmeticSpongeParams<BaseField<G>>,
}
```


### Verifier Index

Same as the prover index, we have a number of pre-computations as part of the verifier index.

```rs
#[serde_as]
#[derive(Serialize, Deserialize)]
pub struct LookupVerifierIndex<G: CommitmentCurve> {
    pub lookup_used: LookupsUsed,
    #[serde(bound = "PolyComm<G>: Serialize + DeserializeOwned")]
    pub lookup_table: Vec<PolyComm<G>>,
    #[serde(bound = "PolyComm<G>: Serialize + DeserializeOwned")]
    pub lookup_selectors: Vec<PolyComm<G>>,

    /// Table IDs for the lookup values.
    /// This may be `None` if all lookups originate from table 0.
    #[serde(bound = "PolyComm<G>: Serialize + DeserializeOwned")]
    pub table_ids: Option<PolyComm<G>>,

    /// The maximum joint size of any joint lookup in a constraint in `kinds`. This can be computed from `kinds`.
    pub max_joint_size: u32,

    /// An optional selector polynomial for runtime tables
    #[serde(bound = "PolyComm<G>: Serialize + DeserializeOwned")]
    pub runtime_tables_selector: Option<PolyComm<G>>,
}

#[serde_as]
#[derive(Serialize, Deserialize)]
pub struct VerifierIndex<G: CommitmentCurve> {
    /// evaluation domain
    #[serde_as(as = "o1_utils::serialization::SerdeAs")]
    pub domain: D<ScalarField<G>>,
    /// maximal size of polynomial section
    pub max_poly_size: usize,
    /// maximal size of the quotient polynomial according to the supported constraints
    pub max_quot_size: usize,
    /// polynomial commitment keys
    #[serde(skip)]
    pub srs: Arc<SRS<G>>,

    // index polynomial commitments
    /// permutation commitment array
    #[serde(bound = "PolyComm<G>: Serialize + DeserializeOwned")]
    pub sigma_comm: [PolyComm<G>; PERMUTS],
    /// coefficient commitment array
    #[serde(bound = "PolyComm<G>: Serialize + DeserializeOwned")]
    pub coefficients_comm: [PolyComm<G>; COLUMNS],
    /// coefficient commitment array
    #[serde(bound = "PolyComm<G>: Serialize + DeserializeOwned")]
    pub generic_comm: PolyComm<G>,

    // poseidon polynomial commitments
    /// poseidon constraint selector polynomial commitment
    #[serde(bound = "PolyComm<G>: Serialize + DeserializeOwned")]
    pub psm_comm: PolyComm<G>,

    // ECC arithmetic polynomial commitments
    /// EC addition selector polynomial commitment
    #[serde(bound = "PolyComm<G>: Serialize + DeserializeOwned")]
    pub complete_add_comm: PolyComm<G>,
    /// EC variable base scalar multiplication selector polynomial commitment
    #[serde(bound = "PolyComm<G>: Serialize + DeserializeOwned")]
    pub mul_comm: PolyComm<G>,
    /// endoscalar multiplication selector polynomial commitment
    #[serde(bound = "PolyComm<G>: Serialize + DeserializeOwned")]
    pub emul_comm: PolyComm<G>,
    /// endoscalar multiplication scalar computation selector polynomial commitment
    #[serde(bound = "PolyComm<G>: Serialize + DeserializeOwned")]
    pub endomul_scalar_comm: PolyComm<G>,

    /// Chacha polynomial commitments
    #[serde(bound = "PolyComm<G>: Serialize + DeserializeOwned")]
    pub chacha_comm: Option<[PolyComm<G>; 4]>,

    // Range check gates polynomial commitments
    #[serde(bound = "Vec<PolyComm<G>>: Serialize + DeserializeOwned")]
    pub range_check_comm: Vec<PolyComm<G>>,

    /// wire coordinate shifts
    #[serde_as(as = "[o1_utils::serialization::SerdeAs; PERMUTS]")]
    pub shift: [ScalarField<G>; PERMUTS],
    /// zero-knowledge polynomial
    #[serde(skip)]
    pub zkpm: DensePolynomial<ScalarField<G>>,
    // TODO(mimoo): isn't this redundant with domain.d1.group_gen ?
    /// domain offset for zero-knowledge
    #[serde(skip)]
    pub w: ScalarField<G>,
    /// endoscalar coefficient
    #[serde(skip)]
    pub endo: ScalarField<G>,

    #[serde(bound = "PolyComm<G>: Serialize + DeserializeOwned")]
    pub lookup_index: Option<LookupVerifierIndex<G>>,

    #[serde(skip)]
    pub linearization: Linearization<Vec<PolishToken<ScalarField<G>>>>,
    /// The mapping between powers of alpha and constraints
    #[serde(skip)]
    pub powers_of_alpha: Alphas<ScalarField<G>>,

    // random oracle argument parameters
    #[serde(skip)]
    pub fr_sponge_params: ArithmeticSpongeParams<ScalarField<G>>,
    #[serde(skip)]
    pub fq_sponge_params: ArithmeticSpongeParams<BaseField<G>>,
}
```


## Proof Construction & Verification

Originally, kimchi is based on an interactive protocol that was transformed into a non-interactive one using the [Fiat-Shamir](https://o1-labs.github.io/mina-book/crypto/plonk/fiat_shamir.html) transform.
For this reason, it can be useful to visualize the high-level interactive protocol before the transformation:

```mermaid
sequenceDiagram
    participant Prover
    participant Verifier

    Note over Prover,Verifier: Prover produces commitments to secret polynomials

    Prover->>Verifier: public input & witness commitment

    Verifier->>Prover: beta & gamma
    Prover->>Verifier: permutation commitment

    opt lookup
        Prover->>Verifier: sorted
        Prover->>Verifier: aggreg
    end

    Note over Prover,Verifier: Prover produces commitment to quotient polynomial

    Verifier->>Prover: alpha
    Prover->>Verifier: quotient commitment

    Note over Prover,Verifier: Verifier produces an evaluation point

    Verifier->>Prover: zeta

    Note over Prover,Verifier: Prover provides helper evaluations

    Prover->>Verifier: the generic selector gen(zeta) & gen(zeta * omega)
    Prover->>Verifier: the poseidon selector pos(zeta) & pos(zeta * omega)
    Prover->>Verifier: negated public input p(zeta) & p(zeta * omega)

    Note over Prover,Verifier: Prover provides needed evaluations for the linearization

    Note over Verifier: change of verifier (change of sponge)

    Prover->>Verifier: permutation poly z(zeta) & z(zeta * omega)
    Prover->>Verifier: the 15 registers w_i(zeta) & w_i(zeta * omega)
    Prover->>Verifier: the 6 sigmas s_i(zeta) & s_i(zeta * omega)

    Prover->>Verifier: ft(zeta * omega)

    opt lookup
        Prover->>Verifier: sorted(zeta) & sorted(zeta * omega)
        Prover->>Verifier: aggreg(zeta) & aggreg(zeta * omega)
        Prover->>Verifier: table(zeta) & table(zeta * omega)
    end

    Note over Prover,Verifier: Batch verification of evaluation proofs

    Verifier->>Prover: u, v

    Note over Verifier: change of verifier (change of sponge)

    Prover->>Verifier: aggregated evaluation proof (involves more interaction)
```

The Fiat-Shamir transform simulates the verifier messages via a hash function that hashes the transcript of the protocol so far before outputing verifier messages.
You can find these operations under the [proof creation](#proof-creation) and [proof verification](#proof-verification) algorithms as absorption and squeezing of values with the sponge.

### Proof Structure

A proof consists of the following data structures:

```rs
#[derive(Clone)]
pub struct LookupEvaluations<F> {
    /// sorted lookup table polynomial
    pub sorted: Vec<Vec<F>>,
    /// lookup aggregation polynomial
    pub aggreg: Vec<F>,
    // TODO: May be possible to optimize this away?
    /// lookup table polynomial
<<<<<<< HEAD
    pub table: Vec<F>,
=======
    pub table: Field,

    /// Optionally, a runtime table polynomial.
    pub runtime: Option<Field>,
>>>>>>> c1b18d92
}

// TODO: this should really be vectors here, perhaps create another type for chunked evaluations?
//#[serde_as]
//#[derive(Clone, Deserialize, Serialize)]
#[derive(Clone)]
pub struct ProofEvaluations<F> {
    //: CanonicalDeserialize + CanonicalSerialize> {
    /// witness polynomials
    pub w: [Vec<F>; COLUMNS],
    /// permutation polynomial
    //#[serde(bound = "EvalEnum<Field>: Serialize")]
    pub z: Vec<F>,
    /// permutation polynomials
    /// (PERMUTS-1 evaluations because the last permutation is only used in commitment form)
    pub s: [Vec<F>; PERMUTS - 1],
    /// lookup-related evaluations
    pub lookup: Option<LookupEvaluations<F>>,
    /// evaluation of the generic selector polynomial
    pub generic_selector: Vec<F>,
    /// evaluation of the poseidon selector polynomial
    pub poseidon_selector: Vec<F>,
}

/// Commitments linked to the lookup feature
#[derive(Clone)]
pub struct LookupCommitments<G: AffineCurve> {
    pub sorted: Vec<PolyComm<G>>,
    pub aggreg: PolyComm<G>,

    /// Optional commitment to concatenated runtime tables
    pub runtime: Option<PolyComm<G>>,
}

/// All the commitments that the prover creates as part of the proof.
#[derive(Clone)]
pub struct ProverCommitments<G: AffineCurve> {
    /// The commitments to the witness (execution trace)
    pub w_comm: [PolyComm<G>; COLUMNS],
    /// The commitment to the permutation polynomial
    pub z_comm: PolyComm<G>,
    /// The commitment to the quotient polynomial
    pub t_comm: PolyComm<G>,
    /// Commitments related to the lookup argument
    pub lookup: Option<LookupCommitments<G>>,
}

/// The proof that the prover creates from a [ProverIndex](super::prover_index::ProverIndex) and a `witness`.
#[derive(Clone)]
pub struct ProverProof<G: AffineCurve> {
    /// All the polynomial commitments required in the proof
    pub commitments: ProverCommitments<G>,

    /// batched commitment opening proof
    pub proof: OpeningProof<G>,

    /// Two evaluations over a number of committed polynomials
    // TODO(mimoo): that really should be a type Evals { z: PE, zw: PE }
    pub evals: [ProofEvaluations<ScalarField<G>>; 2],

    /// Required evaluation for [Maller's optimization](https://o1-labs.github.io/mina-book/crypto/plonk/maller_15.html#the-evaluation-of-l)
    pub ft_eval1: ScalarField<G>,

    /// The public input
    pub public: Vec<ScalarField<G>>,

    /// The challenges underlying the optional polynomials folded into the proof
    pub prev_challenges: Vec<(Vec<ScalarField<G>>, PolyComm<G>)>,
}
```


The following sections specify how a prover creates a proof, and how a verifier validates a number of proofs.

### Proof Creation

To create a proof, the prover expects:

* A prover index, containing a representation of the circuit (and optionaly pre-computed values to be used in the proof creation).
* The (filled) registers table, representing parts of the execution trace of the circuit.

```admonish
The public input is expected to be passed in the first `Public` rows of the registers table.
```

The following constants are set:

* `EVAL_POINTS = 2`. This is the number of points that the prover has to evaluate their polynomials at.
($\zeta$ and $\zeta\omega$ where $\zeta$ will be deterministically generated.)
* `ZK_ROWS = 3`. This is the number of rows that will be randomized to provide zero-knowledgeness.
Note that it only needs to be greater or equal to the number of evaluations (2) in the protocol.
Yet, it contains one extra row to take into account the last constraint (final value of the permutation accumulator).
(TODO: treat the final constraint separately so that ZK_ROWS = 2)

The prover then follows the following steps to create the proof:

1. Ensure we have room in the witness for the zero-knowledge rows.
   We currently expect the witness not to be of the same length as the domain,
   but instead be of the length of the (smaller) circuit.
   If we cannot add `ZK_ROWS` rows to the columns of the witness before reaching
   the size of the domain, abort.
2. Pad the witness columns with Zero gates to make them the same length as the domain.
   Then, randomize the last `ZK_ROWS` of each columns.
3. Setup the Fq-Sponge.
4. Compute the negated public input polynomial as
   the polynomial that evaluates to $-p_i$ for the first `public_input_size` values of the domain,
   and $0$ for the rest.
5. Commit (non-hiding) to the negated public input polynomial.
6. Absorb the commitment to the public polynomial with the Fq-Sponge.
   Note: unlike the original PLONK protocol,
   the prover also provides evaluations of the public polynomial to help the verifier circuit.
   This is why we need to absorb the commitment to the public polynomial at this point.
7. Commit to the witness columns by creating `COLUMNS` hidding commitments.
   Note: since the witness is in evaluation form,
   we can use the `commit_evaluation` optimization.
8. Absorb the witness commitments with the Fq-Sponge.
9. Compute the witness polynomials by interpolating each `COLUMNS` of the witness.
   TODO: why not do this first, and then commit? Why commit from evaluation directly?
10. If using lookup:
    - If queries involve a lookup table with multiple columns
    then squeeze the Fq-Sponge to obtain the joint combiner challenge $j'$,
    otherwise set the joint combiner challenge $j'$ to $0$.
    - Derive the scalar joint combiner $j$ from $j'$ using the endomorphism (TOOD: specify)
    - If multiple lookup tables are involved,
     set the `table_id_combiner` as the $j^i$ with $i$ the maximum width of any used table.
     Essentially, this is to add a last column of table ids to the concatenated lookup tables.
    - Compute the dummy lookup value as the combination of the last entry of the XOR table (so `(0, 0, 0)`).
     Warning: This assumes that we always use the XOR table when using lookups.
    - Compute the lookup table values as the combination of the lookup table entries.
     - Compute the sorted evaluations.
     - Randomize the last `EVALS` rows in each of the sorted polynomials
      in order to add zero-knowledge to the protocol.
     - Commit each of the sorted polynomials.
     - Absorb each commitments to the sorted polynomials.
11. Sample $\beta$ with the Fq-Sponge.
12. Sample $\gamma$ with the Fq-Sponge.
13. If using lookup:
    - Compute the lookup aggregation polynomial.
    - Commit to the aggregation polynomial.
    - Absorb the commitment to the aggregation polynomial with the Fq-Sponge.
14. Compute the permutation aggregation polynomial $z$.
15. Commit (hidding) to the permutation aggregation polynomial $z$.
16. Absorb the permutation aggregation polynomial $z$ with the Fq-Sponge.
17. Sample $\alpha'$ with the Fq-Sponge.
18. Derive $\alpha$ from $\alpha'$ using the endomorphism (TODO: details)
19. TODO: instantiate alpha?
20. Compute the quotient polynomial (the $t$ in $f = Z_H \cdot t$).
    The quotient polynomial is computed by adding all these polynomials together:
    - the combined constraints for all the gates
    - the combined constraints for the permutation
    - TODO: lookup
    - the negated public polynomial
    and by then dividing the resulting polynomial with the vanishing polynomial $Z_H$.
    TODO: specify the split of the permutation polynomial into perm and bnd?
21. commit (hiding) to the quotient polynomial $t$
    TODO: specify the dummies
22. Absorb the the commitment of the quotient polynomial with the Fq-Sponge.
23. Sample $\zeta'$ with the Fq-Sponge.
24. Derive $\zeta$ from $\zeta'$ using the endomorphism (TODO: specify)
25. If lookup is used, evaluate the following polynomials at $\zeta$ and $\zeta \omega$:
    - the aggregation polynomial
    - the sorted polynomials
26. Chunk evaluate the following polynomials at both $\zeta$ and $\zeta \omega$:
    * $s_i$
    * $w_i$
    * $z$
    * lookup (TODO)
    * generic selector
    * poseidon selector

    By "chunk evaluate" we mean that the evaluation of each polynomial can potentially be a vector of values.
    This is because the index's `max_poly_size` parameter dictates the maximum size of a polynomial in the protocol.
    If a polynomial $f$ exceeds this size, it must be split into several polynomials like so:
    $$f(x) = f_0(x) + x^n f_1(x) + x^{2n} f_2(x) + \cdots$$

    And the evaluation of such a polynomial is the following list for $x \in {\zeta, \zeta\omega}$:

    $$(f_0(x), f_1(x), f_2(x), \ldots)$$

     TODO: do we want to specify more on that? It seems unecessary except for the t polynomial (or if for some reason someone sets that to a low value)
27. Evaluate the same polynomials without chunking them
    (so that each polynomial should correspond to a single value this time).
    (each ProofEvaluation will correspond to single-sized vectors)
28. Compute the ft polynomial.
    This is to implement [Maller's optimization](https://o1-labs.github.io/mina-book/crypto/plonk/maller_15.html).
29. construct the blinding part of the ft polynomial commitment
    see https://o1-labs.github.io/mina-book/crypto/plonk/maller_15.html#evaluation-proof-and-blinding-factors
30. Evaluate the ft polynomial at $\zeta\omega$ only.
31. Setup the Fr-Sponge
32. Squeeze the Fq-sponge and absorb the result with the Fr-Sponge.
33. Evaluate the negated public polynomial (if present) at $\zeta$ and $\zeta\omega$.
34. Absorb all the polynomial evaluations in $\zeta$ and $\zeta\omega$:
    - the public polynomial
    - z
    - generic selector
    - poseidon selector
    - the 15 register/witness
    - 6 sigmas evaluations (the last one is not evaluated)
35. Absorb the unique evaluation of ft: $ft(\zeta\omega)$.
36. Sample $v'$ with the Fr-Sponge
37. Derive $v$ from $v'$ using the endomorphism (TODO: specify)
38. Sample $u'$ with the Fr-Sponge
39. Derive $u$ from $u'$ using the endomorphism (TODO: specify)
40. Create a list of all polynomials that will require evaluations
    (and evaluation proofs) in the protocol.
    First, include the previous challenges, in case we are in a recursive prover.
41. Then, include:
    - the negated public polynomial
    - the ft polynomial
    - the permutation aggregation polynomial z polynomial
    - the generic selector
    - the poseidon selector
    - the 15 registers/witness columns
    - the 6 sigmas
    - optionally, the runtime table
42. Create an aggregated evaluation proof for all of these polynomials at $\zeta$ and $\zeta\omega$ using $u$ and $v$.


### Proof Verification

TODO: we talk about batch verification, but is there an actual batch operation? It seems like we're just verifying an aggregated opening proof

We define two helper algorithms below, used in the batch verification of proofs.


#### Fiat-Shamir argument

We run the following algorithm:

1. Setup the Fq-Sponge.
2. Absorb the commitment of the public input polynomial with the Fq-Sponge.
3. Absorb the commitments to the registers / witness columns with the Fq-Sponge.
4. If lookup is used:
   - If it involves queries to a multiple-column lookup table,
     then squeeze the Fq-Sponge to obtain the joint combiner challenge $j'$,
     otherwise set the joint combiner challenge $j'$ to $0$.
   - Derive the scalar joint combiner challenge $j$ from $j'$ using the endomorphism.
   (TODO: specify endomorphism)
   - absorb the commitments to the sorted polynomials.
5. Sample $\beta$ with the Fq-Sponge.
6. Sample $\gamma$ with the Fq-Sponge.
7. If using lookup, absorb the commitment to the aggregation lookup polynomial.
8. Absorb the commitment to the permutation trace with the Fq-Sponge.
9. Sample $\alpha'$ with the Fq-Sponge.
10. Derive $\alpha$ from $\alpha'$ using the endomorphism (TODO: details).
11. Enforce that the length of the $t$ commitment is of size `PERMUTS`.
12. Absorb the commitment to the quotient polynomial $t$ into the argument.
13. Sample $\zeta'$ with the Fq-Sponge.
14. Derive $\zeta$ from $\zeta'$ using the endomorphism (TODO: specify).
15. Setup the Fr-Sponge.
16. Squeeze the Fq-sponge and absorb the result with the Fr-Sponge.
17. Evaluate the negated public polynomial (if present) at $\zeta$ and $\zeta\omega$.
    NOTE: this works only in the case when the poly segment size is not smaller than that of the domain.
18. Absorb all the polynomial evaluations in $\zeta$ and $\zeta\omega$:
    - the public polynomial
    - z
    - generic selector
    - poseidon selector
    - the 15 register/witness
    - 6 sigmas evaluations (the last one is not evaluated)
19. Absorb the unique evaluation of ft: $ft(\zeta\omega)$.
20. Sample $v'$ with the Fr-Sponge.
21. Derive $v$ from $v'$ using the endomorphism (TODO: specify).
22. Sample $u'$ with the Fr-Sponge.
23. Derive $u$ from $u'$ using the endomorphism (TODO: specify).
24. Create a list of all polynomials that have an evaluation proof.
25. Compute the evaluation of $ft(\zeta)$.

#### Partial verification

For every proof we want to verify, we defer the proof opening to the very end.
This allows us to potentially batch verify a number of partially verified proofs.
Essentially, this steps verifies that $f(\zeta) = t(\zeta) * Z_H(\zeta)$.

1. Commit to the negated public input polynomial.
2. Run the [Fiat-Shamir argument](#fiat-shamir-argument).
3. Combine the chunked polynomials' evaluations
   (TODO: most likely only the quotient polynomial is chunked)
   with the right powers of $\zeta^n$ and $(\zeta * \omega)^n$.
4. Compute the commitment to the linearized polynomial $f$.
   To do this, add the constraints of all of the gates, of the permutation,
   and optionally of the lookup.
   (See the separate sections in the [constraints](#constraints) section.)
   Any polynomial should be replaced by its associated commitment,
   contained in the verifier index or in the proof,
   unless a polynomial has its evaluation provided by the proof
   in which case the evaluation should be used in place of the commitment.
5. Compute the (chuncked) commitment of $ft$
   (see [Maller's optimization](../crypto/plonk/maller_15.html)).
6. List the polynomial commitments, and their associated evaluations,
   that are associated to the aggregated evaluation proof in the proof:
    - recursion
    - public input commitment
    - ft commitment (chunks of it)
    - permutation commitment
    - index commitments that use the coefficients
    - witness commitments
    - sigma commitments
    - lookup commitments
#### Batch verification of proofs

Below, we define the steps to verify a number of proofs
(each associated to a [verifier index](#verifier-index)).
You can, of course, use it to verify a single proof.

1. If there's no proof to verify, the proof validates trivially.
2. Ensure that all the proof's verifier index have a URS of the same length. (TODO: do they have to be the same URS though? should we check for that?)
3. Validate each proof separately following the [partial verification](#partial-verification) steps.
4. Use the [`PolyCom.verify`](#polynomial-commitments) to verify the partially evaluated proofs.


## Optimizations

* `commit_evaluation`: TODO

## Security Considerations

TODO<|MERGE_RESOLUTION|>--- conflicted
+++ resolved
@@ -1384,14 +1384,9 @@
     pub aggreg: Vec<F>,
     // TODO: May be possible to optimize this away?
     /// lookup table polynomial
-<<<<<<< HEAD
-    pub table: Vec<F>,
-=======
     pub table: Field,
-
     /// Optionally, a runtime table polynomial.
     pub runtime: Option<Field>,
->>>>>>> c1b18d92
 }
 
 // TODO: this should really be vectors here, perhaps create another type for chunked evaluations?
