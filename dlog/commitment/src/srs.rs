/*****************************************************************************************************************

This source file implements the Marlin structured reference string primitive

NOTE: the current implementation profides faster SRS generation only for
testing efficiency purpose. In production, the use of E::G1Projective::rand()
or sequential hashing into the group has to be utilized.

*****************************************************************************************************************/

use algebra::{
    FromBytes, PrimeField, ToBytes, BigInteger
};
use blake2::{Blake2b, Digest};
use std::io::{Read, Result as IoResult, Write};
use crate::commitment::CommitmentCurve;
use groupmap::GroupMap;

#[derive(Debug, Clone)]
pub struct SRS<G: CommitmentCurve>
{
    pub g: Vec<G>,    // for committing polynomials
    pub h: G,         // blinding

    // Coefficients for the curve endomorphism
    pub endo_r: G::ScalarField,
    pub endo_q: G::BaseField,
}

pub fn endos<G: CommitmentCurve>() -> (G::BaseField, G::ScalarField)
where G::BaseField : PrimeField {
    let endo_q : G::BaseField = oracle::sponge::endo_coefficient();
    let endo_r = {
        let potential_endo_r : G::ScalarField = oracle::sponge::endo_coefficient();
        let t = G::prime_subgroup_generator();
        let (x, y) = t.to_coordinates().unwrap();
        let phi_t = G::of_coordinates(x * &endo_q, y);
        if t.mul(potential_endo_r) == phi_t.into_projective() {
            potential_endo_r
        } else {
            potential_endo_r * &potential_endo_r
        }
    };
    (endo_q, endo_r)
}

impl<G: CommitmentCurve> SRS<G> where G::BaseField : PrimeField {
    pub fn max_degree(&self) -> usize {
        self.g.len()
    }

    // This function creates SRS instance for circuits up to depth d
    //     depth: maximal depth of the circuits
    pub fn create(depth: usize) -> Self {
        let m = G::Map::setup();

        const N : usize = 31;
        let v : Vec<_> = (0..depth + 1).map(|i| {
            let mut h = Blake2b::new();
            h.input(&(i as u32).to_be_bytes());
<<<<<<< HEAD
            let random_bytes = &h.result()[..31];
            let t = G::BaseField::from_random_bytes(&random_bytes).unwrap();
=======

            let random_bytes = &h.result()[..N];
            let mut bits = [false;8*N];
            for i in 0..N {
                for j in 0..8 {
                    bits[8*i + j] = (random_bytes[i] >> j) & 1 == 1;
                }
            }

            let n = <G::BaseField as PrimeField>::BigInt::from_bits(&bits);
            let t = G::BaseField::from_repr(n);
>>>>>>> 5ead8d26
            let (x, y) = m.to_group(t);
            G::of_coordinates(x, y)
        }).collect();

        let (endo_q, endo_r) = endos::<G>();

        SRS {
            g: v[0..depth].iter().map(|e| *e).collect(),
            h: v[depth],
            endo_r, endo_q
        }
    }

    pub fn write<W: Write>(&self, mut writer: W) -> IoResult<()> {
        u64::write(&(self.g.len() as u64), &mut writer)?;
        for x in &self.g {
            G::write(x, &mut writer)?;
        }
        G::write(&self.h, &mut writer)?;
        Ok(())
    }

    pub fn read<R: Read>(mut reader: R) -> IoResult<Self> {
        let n = u64::read(&mut reader)? as usize;
        let mut g = vec![];
        for _ in 0..n {
            g.push(G::read(&mut reader)?);
        }
        let h = G::read(&mut reader)?;
        let (endo_q, endo_r) = endos::<G>();
        Ok(SRS { g, h, endo_r, endo_q })
    }
}<|MERGE_RESOLUTION|>--- conflicted
+++ resolved
@@ -58,10 +58,6 @@
         let v : Vec<_> = (0..depth + 1).map(|i| {
             let mut h = Blake2b::new();
             h.input(&(i as u32).to_be_bytes());
-<<<<<<< HEAD
-            let random_bytes = &h.result()[..31];
-            let t = G::BaseField::from_random_bytes(&random_bytes).unwrap();
-=======
 
             let random_bytes = &h.result()[..N];
             let mut bits = [false;8*N];
@@ -73,7 +69,6 @@
 
             let n = <G::BaseField as PrimeField>::BigInt::from_bits(&bits);
             let t = G::BaseField::from_repr(n);
->>>>>>> 5ead8d26
             let (x, y) = m.to_group(t);
             G::of_coordinates(x, y)
         }).collect();
