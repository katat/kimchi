--- conflicted
+++ resolved
@@ -43,20 +43,8 @@
 
     pub fn create<'b>(size: usize, spec : SRSSpec<'a, G>) -> SRSValue<'a, G>{
         match spec {
-<<<<<<< HEAD
-            SRSSpec::Use(x) =>  {
-                // TODO: Reuse the memory of x
-                let max_degree = *[3*ds.h.size()-1, ds.b.size()].iter().max().unwrap();
-                SRSValue::Value(SRS {
-                    g: x.g[..max_degree].to_vec(),
-                    h: x.h
-                })
-            },
-            SRSSpec::Generate(rng) => SRSValue::Value(Self::generate(ds, rng))
-=======
             SRSSpec::Use(x) => SRSValue::Ref(x),
             SRSSpec::Generate => SRSValue::Value(Self::generate(size))
->>>>>>> 443a7d73
         }
     }
 }
