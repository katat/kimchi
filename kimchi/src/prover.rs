<<<<<<< HEAD
//! This source file implements prover's zk-proof primitive.

pub use super::{index::Index, range};
use crate::circuits::{
    constraints::ZK_ROWS,
    expr::{l0_1, Constants, Environment, LookupEnvironment},
    gate::{combine_table_entry, GateType, LookupInfo, LookupsUsed},
    polynomials::{chacha, complete_add, endomul_scalar, endosclmul, lookup, poseidon, varbasemul},
    scalars::{LookupEvaluations, ProofEvaluations},
    wires::{COLUMNS, PERMUTS},
=======
//! This module implements prover's zk-proof primitive.

use crate::{
    alphas::{Alphas, ConstraintType},
    circuits::{
        constraints::{LookupConstraintSystem, ZK_ROWS},
        expr::{l0_1, Constants, Environment, LookupEnvironment},
        gate::{combine_table_entry, GateType, LookupsUsed},
        polynomials::{
            chacha, complete_add, endomul_scalar, endosclmul, lookup, poseidon, varbasemul,
        },
        scalars::{LookupEvaluations, ProofEvaluations},
        wires::{COLUMNS, PERMUTS},
    },
    index::Index,
    plonk_sponge::FrSponge,
>>>>>>> 19695960
};
use ark_ec::AffineCurve;
use ark_ff::{Field, One, PrimeField, UniformRand, Zero};
use ark_poly::{
    univariate::DensePolynomial, Evaluations, Polynomial, Radix2EvaluationDomain as D, UVPolynomial,
};
use array_init::array_init;
use commitment_dlog::commitment::{
    b_poly_coefficients, CommitmentCurve, CommitmentField, OpeningProof, PolyComm,
};
use itertools::Itertools;
use lookup::CombinedEntry;
use o1_utils::ExtendedDensePolynomial;
use oracle::{rndoracle::ProofError, sponge::ScalarChallenge, FqSponge};
use std::collections::HashMap;

// handy aliases

type Fr<G> = <G as AffineCurve>::ScalarField;
type Fq<G> = <G as AffineCurve>::BaseField;

#[derive(Clone)]
/// Commitments to the lookup polynomials involved in the proof
pub struct LookupCommitments<G: AffineCurve> {
    /// The sorted stuff
    pub sorted: Vec<PolyComm<G>>,
    /// The aggregated stuff
    pub aggreg: PolyComm<G>,
}

#[derive(Clone)]
/// Commitments to the polynomials involved in the proof
pub struct ProverCommitments<G: AffineCurve> {
    /// commitments to the witness columns
    pub w_comm: [PolyComm<G>; COLUMNS],
    /// commitment to the permutation polynomial
    pub z_comm: PolyComm<G>,
    /// commitment to the quotient polynomial
    pub t_comm: PolyComm<G>,
    /// lookup-related commitments
    pub lookup: Option<LookupCommitments<G>>,
}

#[derive(Clone)]
/// A proof consists of the following:
pub struct ProverProof<G: AffineCurve> {
    /// polynomial commitments
    pub commitments: ProverCommitments<G>,
    /// batched commitment opening proof
    pub proof: OpeningProof<G>,
    /// polynomial evaluations
    // TODO(mimoo): that really should be a type Evals { z: PE, zw: PE }
    pub evals: [ProofEvaluations<Vec<Fr<G>>>; 2],
    /// ft_eval
    pub ft_eval1: Fr<G>,
    /// public part of the witness
    pub public: Vec<Fr<G>>,
    /// The challenges underlying the optional polynomials folded into the proof
    pub prev_challenges: Vec<(Vec<Fr<G>>, PolyComm<G>)>,
}

<<<<<<< HEAD
// TODO: move elsewhere
fn combine_evaluations<F: FftField>(
    init: (Evaluations<F, D<F>>, Evaluations<F, D<F>>),
    alpha: F,
    prev_alpha_pow: F,
    es: Vec<Evaluations<F, D<F>>>,
) -> (Evaluations<F, D<F>>, Evaluations<F, D<F>>) {
    let mut alpha_pow = prev_alpha_pow;
    let pows = (0..).map(|_| {
        alpha_pow *= alpha;
        alpha_pow
    });

    es.into_iter()
        .zip(pows)
        .fold(init, |(mut a4, mut a8), (mut e, alpha_pow)| {
            e.evals.iter_mut().for_each(|x| *x *= alpha_pow);
            if e.domain().size == a4.domain().size {
                a4 += &e;
            } else if e.domain().size == a8.domain().size {
                a8 += &e;
            } else {
                panic!("Bad evaluation")
            }
            drop(e);
            (a4, a8)
        })
}

=======
>>>>>>> 19695960
impl<G: CommitmentCurve> ProverProof<G>
where
    G::ScalarField: CommitmentField,
    G::BaseField: PrimeField,
{
    /// This function constructs prover's zk-proof from the witness & the Index against SRS instance
    ///     witness: computation witness
    ///     index: Index
    ///     RETURN: prover's zk-proof
    pub fn create<EFqSponge: Clone + FqSponge<Fq<G>, G, Fr<G>>, EFrSponge: FrSponge<Fr<G>>>(
        group_map: &G::Map,
        mut witness: [Vec<Fr<G>>; COLUMNS],
        index: &Index<G>,
        prev_challenges: Vec<(Vec<Fr<G>>, PolyComm<G>)>,
    ) -> Result<Self, ProofError> {
        let d1_size = index.cs.domain.d1.size as usize;
        // TODO: rng should be passed as arg
        let rng = &mut rand::rngs::OsRng;

        // double-check the witness
        if cfg!(test) {
            index.cs.verify(&witness).expect("incorrect witness");
        }

        //~ 1. add zero-knowledge rows to the execution trace
        //~    (see https://o1-labs.github.io/mina-book/crypto/plonk/zkpm.html)

        //~     - ensure that execution traces are all of size smaller than d1_size - ZK_ROWS
        //~      (TODO: specify d1_size and ZK_ROWS)
        let length_witness = witness[0].len();
        let length_padding = d1_size
            .checked_sub(length_witness)
            .ok_or(ProofError::NoRoomForZkInWitness)?;
        if length_padding < ZK_ROWS as usize {
            return Err(ProofError::NoRoomForZkInWitness);
        }

        for w in &mut witness {
            //~     - check that the execution traces are all of the same size
            if w.len() != length_witness {
                return Err(ProofError::WitnessCsInconsistent);
            }

            //~     - pad each execution trace with enough zeros to make them of length d1_size
            w.extend(std::iter::repeat(Fr::<G>::zero()).take(length_padding));

            //~     - randomize the last three rows of each execution trace
            for row in w.iter_mut().rev().take(ZK_ROWS as usize) {
                *row = Fr::<G>::rand(rng);
            }
        }

        //~ 3. compute the public input polynomial as $-p$,
        //~    where $p$ is the polynomial representing the public input as such:
        //~    * $p(\omega^i) = w_0[i]$ for $i \in [[0, l]]$
        //~    * $p(\omega^j) = 0$ for $j \in [[l+1, n]]$
        //~
        //~    and $w_0$ is the execution trace of the first register,
        //~    which contains the public input f in the first $l$ rows

        let public = witness[0][0..index.cs.public].to_vec();
        let public_poly = -Evaluations::<Fr<G>, D<Fr<G>>>::from_vec_and_domain(
            public.clone(),
            index.cs.domain.d1,
        )
        .interpolate();

        //~ 4. commit to the execution traces of the 15 registers:
        //~    - interpolate each register $w_i$ into a polynomial
        //~    - commit (with hiding) to each polynomial to obtain $com(w_i)$

        let w_comm: [(PolyComm<G>, PolyComm<Fr<G>>); COLUMNS] = array_init(|i| {
            // note: here we commit directly from the evaluation form
            //       skipping the interpolation step
            let e = Evaluations::<Fr<G>, D<Fr<G>>>::from_vec_and_domain(
                witness[i].clone(),
                index.cs.domain.d1,
            );
            index
                .srs
                .commit_evaluations(index.cs.domain.d1, &e, None, rng)
        });

        //~ 5. compute witness polynomials

        let witness_poly: [DensePolynomial<Fr<G>>; COLUMNS] = array_init(|i| {
            Evaluations::<Fr<G>, D<Fr<G>>>::from_vec_and_domain(
                witness[i].clone(),
                index.cs.domain.d1,
            )
            .interpolate()
        });

        //~ 6. absorb the wire polycommitments into the argument
        // the transcript of the random oracle non-interactive argument

        let mut fq_sponge = EFqSponge::new(index.fq_sponge_params.clone());
        fq_sponge.absorb_g(&index.srs.commit_non_hiding(&public_poly, None).unshifted);
        w_comm
            .iter()
            .for_each(|c| fq_sponge.absorb_g(&c.0.unshifted));

<<<<<<< HEAD
        //~ 7. build the lookup stuff

        let lookup_info = LookupInfo::<Fr<G>>::create();
        let lookup_used = lookup_info.lookup_used(&index.cs.gates);

=======
>>>>>>> 19695960
        let joint_combiner_ = {
            // TODO: how will the verifier circuit handle these kind of things? same with powers of alpha...
            let s = match index.cs.lookup_constraint_system.as_ref() {
                None
                | Some(LookupConstraintSystem {
                    lookup_used: LookupsUsed::Single,
                    ..
                }) => ScalarChallenge(Fr::<G>::zero()),
                Some(LookupConstraintSystem {
                    lookup_used: LookupsUsed::Joint,
                    ..
                }) => ScalarChallenge(fq_sponge.challenge()),
            };
            (s, s.to_field(&index.srs.endo_r))
        };

        // TODO: that seems like an unecessary line
        let joint_combiner: Fr<G> = joint_combiner_.1;

        // TODO: Looking-up a tuple (f_0, f_1, ..., f_{m-1}) in a tuple of tables (T_0, ..., T_{m-1}) is
        // reduced to a single lookup
        // sum_i joint_combiner^i f_i
        // in the "joint table"
        // sum_i joint_combiner^i T_i
        //
        // We write down all these combined joint lookups in the sorted-lookup
        // table, so `lookup_sorted` ends up being a list of all these combined values.
        //
        // We will commit to the columns of lookup_sorted. For example, the 0th one,
        //
        // as
        //
        // sum_i lookup_sorted[0][i] L_i
        //
        // where L_i is the ith normalized lagrange commitment, and where
        // lookup_sorted[0][i] = sum_j joint_combiner^j f_{0, i, j}
        //
        // for some lookup values f_{0, i, j}
        //
        // Computing it that way is not the best, since for example, in our four-bit xor table,
        // all the individual f_{0, i, j} are only four bits while the combined scalar
        //
        // sum_j joint_combiner^j f_{0, i, j}
        //
        // will (with overwhelming probability) be a basically full width field element.
        //
        // As a result, if the lookup values are smaller, it will be better not to
        // combine the joint lookup values and instead to compute the commitment to
        // lookup_sorted[0][i] (for example) as
        //
        // sum_j joint_combiner^j (sum_i f_{0, i, j} L_i)
        // = sum_i (sum_j joint_combiner^j f_{0, i, j}) L_i
        // = sum_i lookup_sorted[0][i] L_i
        //
        // This should be quite a lot cheaper when the scalars f_{0, i, j} are small.
        // We should try it to see how it is in practice. It would be nice if there
        // were some cheap computation we could run on the lookup values to determine
        // whether we should combine the scalars before the multi-exp or not, like computing
        // their average length or something like that.

        let dummy_lookup_value = {
            let x = match index.cs.lookup_constraint_system.as_ref() {
                None => Fr::<G>::zero(),
                Some(lcs) => combine_table_entry(joint_combiner, lcs.dummy_lookup_values[0].iter()),
            };
            CombinedEntry(x)
        };

        let (lookup_sorted, lookup_sorted_coeffs, lookup_sorted_comm, lookup_sorted8) =
            match index.cs.lookup_constraint_system.as_ref() {
                None => (None, None, None, None),
                Some(lcs) => {
                    let iter_lookup_table = || {
                        (0..d1_size).map(|i| {
                            let row = lcs.lookup_tables8[0].iter().map(|e| &e.evals[8 * i]);
                            CombinedEntry(combine_table_entry(joint_combiner, row))
                        })
                    };

                    // TODO: Once we switch to committing using lagrange commitments,
                    // `witness` will be consumed when we interpolate, so interpolation will
                    // have to moved below this.
                    let lookup_sorted: Vec<Vec<CombinedEntry<Fr<G>>>> = lookup::sorted(
                        dummy_lookup_value,
                        iter_lookup_table,
                        index.cs.domain.d1,
                        &index.cs.gates,
                        &witness,
                        joint_combiner,
                    )?;

                    let lookup_sorted: Vec<_> = lookup_sorted
                        .into_iter()
                        .map(|chunk| {
                            let v: Vec<_> = chunk.into_iter().map(|x| x.0).collect();
                            lookup::zk_patch(v, index.cs.domain.d1, rng)
                        })
                        .collect();

                    let comm: Vec<_> = lookup_sorted
                        .iter()
                        .map(|v| {
                            index
                                .srs
                                .commit_evaluations(index.cs.domain.d1, v, None, rng)
                        })
                        .collect();
                    let coeffs : Vec<_> =
                        // TODO: We can avoid storing these coefficients.
                        lookup_sorted.iter().map(|e| e.clone().interpolate()).collect();
                    let evals8: Vec<_> = coeffs
                        .iter()
                        .map(|v| v.evaluate_over_domain_by_ref(index.cs.domain.d8))
                        .collect();

                    // absorb lookup polynomials
                    comm.iter().for_each(|c| fq_sponge.absorb_g(&c.0.unshifted));

                    (Some(lookup_sorted), Some(coeffs), Some(comm), Some(evals8))
                }
            };

        //~ 8. sample beta, gamma oracles

        let beta = fq_sponge.challenge();
        let gamma = fq_sponge.challenge();

        //~ 9. more lookup stuff

        let (lookup_aggreg_coeffs, lookup_aggreg_comm, lookup_aggreg8) =
            // compute lookup aggregation polynomial
            match (index.cs.lookup_constraint_system.as_ref(), lookup_sorted) {
                (None, None) | (None, Some(_)) | (Some(_), None) => (None, None, None),
                (Some(lcs), Some(lookup_sorted)) => {
                    let iter_lookup_table = || (0..d1_size).map(|i| {
                        let row = lcs.lookup_tables8[0].iter().map(|e| & e.evals[8 * i]);
                        combine_table_entry(joint_combiner, row)
                    });

                    let aggreg =
                        lookup::aggregation::<_, Fr<G>, _>(
                            dummy_lookup_value.0,
                            iter_lookup_table(),
                            index.cs.domain.d1,
                            &index.cs.gates,
                            &witness,
                            joint_combiner,
                            beta, gamma,
                            &lookup_sorted,
                            rng)?;

                    drop(lookup_sorted);
                    if aggreg.evals[d1_size - (ZK_ROWS as usize + 1)] != Fr::<G>::one() {
                        panic!("aggregation incorrect: {}", aggreg.evals[d1_size-(ZK_ROWS as usize + 1)]);
                    }

                    let comm = index.srs.commit_evaluations(index.cs.domain.d1, &aggreg, None, rng);
                    fq_sponge.absorb_g(&comm.0.unshifted);

                    let coeffs = aggreg.interpolate();

                    // TODO: There's probably a clever way to expand the domain without
                    // interpolating
                    let evals8 = coeffs.evaluate_over_domain_by_ref(index.cs.domain.d8);
                    (Some(coeffs), Some(comm), Some(evals8))
                },
            };

        //~ 10. compute permutation aggregation polynomial

        let z_poly = index.cs.perm_aggreg(&witness, &beta, &gamma, rng)?;

        //~ 11. commit to the permutation polynomial z
        let z_comm = index.srs.commit(&z_poly, None, rng);

        //~ 12. absorb the permutation commitment into the argument

        fq_sponge.absorb_g(&z_comm.0.unshifted);

        //~ 13. query $\alpha$
        let alpha_chal = ScalarChallenge(fq_sponge.challenge());
        let alpha = alpha_chal.to_field(&index.srs.endo_r);
        let mut all_alphas = Alphas::new(alpha, &index.powers_of_alpha);

<<<<<<< HEAD
        //~ 14. evaluate polynomials over domains
=======
        // evaluate witness and permutation polynomials over domains
>>>>>>> 19695960
        let lagrange = index.cs.evaluate(&witness_poly, &z_poly);

        let lookup_table_combined = index.cs.lookup_constraint_system.as_ref().map(|lcs| {
            let joint_table = &lcs.lookup_tables8[0];
            let mut res = joint_table[joint_table.len() - 1].clone();
            for col in joint_table.iter().rev().skip(1) {
                res.evals.iter_mut().for_each(|e| *e *= joint_combiner);
                res += col;
            }
            res
        });

        let lookup_env = lookup_table_combined
            .as_ref()
            .zip(lookup_sorted8.as_ref())
            .zip(lookup_aggreg8.as_ref())
            .zip(index.cs.lookup_constraint_system.as_ref())
            .map(
                |(((lookup_table_combined, lookup_sorted), lookup_aggreg), lcs)| {
                    LookupEnvironment {
                        aggreg: lookup_aggreg,
                        sorted: lookup_sorted,
                        table: lookup_table_combined,
                        selectors: &lcs.lookup_selectors,
                    }
                },
            );

<<<<<<< HEAD
        //~ 15. compute quotient polynomial
=======
>>>>>>> 19695960
        let env = {
            let mut index_evals = HashMap::new();
            use GateType::*;
            index_evals.insert(Poseidon, &index.cs.ps8);
            index_evals.insert(CompleteAdd, &index.cs.complete_addl4);
            index_evals.insert(VarBaseMul, &index.cs.mull8);
            index_evals.insert(EndoMul, &index.cs.emull);
            index_evals.insert(EndoMulScalar, &index.cs.endomul_scalar8);
            [ChaCha0, ChaCha1, ChaCha2, ChaChaFinal]
                .iter()
                .enumerate()
                .for_each(|(i, g)| {
                    if let Some(c) = &index.cs.chacha8 {
                        index_evals.insert(*g, &c[i]);
                    }
                });

            Environment {
                constants: Constants {
                    alpha,
                    beta,
                    gamma,
                    joint_combiner,
                    endo_coefficient: index.cs.endo,
                    mds: index.cs.fr_sponge_params.mds.clone(),
                },
                witness: &lagrange.d8.this.w,
                coefficient: &index.cs.coefficients8,
                vanishes_on_last_4_rows: &index.cs.vanishes_on_last_4_rows,
                z: &lagrange.d8.this.z,
                l0_1: l0_1(index.cs.domain.d1),
                domain: index.cs.domain,
                index: index_evals,
                lookup: lookup_env,
            }
        };

        //
        // compute quotient polynomial
        //

        let quotient_poly = {
            // generic
            let alphas = all_alphas.get_alphas(ConstraintType::Gate, 2);
            let mut t4 = index.cs.gnrc_quot(alphas, &lagrange.d4.this.w);

            if cfg!(test) {
                let (_, res) = t4
                    .clone()
                    .interpolate()
                    .divide_by_vanishing_poly(index.cs.domain.d1)
                    .unwrap();
                assert!(res.is_zero());
            }

            // complete addition
            let alphas = all_alphas.get_powers(ConstraintType::Gate, 7);
            let add_constraint = complete_add::constraint(alphas);
            let add4 = add_constraint.evaluations(&env);
            t4 += &add4;

            if cfg!(test) {
                let (_, res) = add4
                    .clone()
                    .interpolate()
                    .divide_by_vanishing_poly(index.cs.domain.d1)
                    .unwrap();
                assert!(res.is_zero());
            }

            drop(add4);

            // permutation
            let alphas = all_alphas.get_alphas(ConstraintType::Permutation, 3);
            let (perm, bnd) = index
                .cs
                .perm_quot(&lagrange, beta, gamma, &z_poly, alphas)?;
            let mut t8 = perm;

            if cfg!(test) {
                let (_, res) = t8
                    .clone()
                    .interpolate()
                    .divide_by_vanishing_poly(index.cs.domain.d1)
                    .unwrap();
                assert!(res.is_zero());
            }

            // scalar multiplication
            let alphas = all_alphas.get_powers(ConstraintType::Gate, 21);
            let mul8 = varbasemul::constraint(alphas).evaluations(&env);
            t8 += &mul8;

            if cfg!(test) {
                let (_, res) = mul8
                    .clone()
                    .interpolate()
                    .divide_by_vanishing_poly(index.cs.domain.d1)
                    .unwrap();
                assert!(res.is_zero());
            }

<<<<<<< HEAD
        //~ 16. divide contributions with vanishing polynomial

        let (mut t, res) = (&(&t4.interpolate() + &t8.interpolate()) + &public_poly)
            .divide_by_vanishing_poly(index.cs.domain.d1)
            .map_or(Err(ProofError::PolyDivision), Ok)?;
        if !res.is_zero() {
            return Err(ProofError::PolyDivision);
        }
=======
            drop(mul8);

            // endoscaling
            let alphas = all_alphas.get_powers(ConstraintType::Gate, 11);
            let emul8 = endosclmul::constraint(alphas).evaluations(&env);
            t8 += &emul8;

            if cfg!(test) {
                let (_, res) = emul8
                    .clone()
                    .interpolate()
                    .divide_by_vanishing_poly(index.cs.domain.d1)
                    .unwrap();
                assert!(res.is_zero());
            }

            drop(emul8);

            // endoscaling scalar computation
            let alphas = all_alphas.get_powers(ConstraintType::Gate, 11);
            let emulscalar8 = endomul_scalar::constraint(alphas).evaluations(&env);
            t8 += &emulscalar8;

            if cfg!(test) {
                let (_, res) = emulscalar8
                    .clone()
                    .interpolate()
                    .divide_by_vanishing_poly(index.cs.domain.d1)
                    .unwrap();
                assert!(res.is_zero());
            }

            drop(emulscalar8);

            // poseidon
            let alphas = all_alphas.get_powers(ConstraintType::Gate, 15);
            let pos8 = poseidon::constraint(alphas).evaluations(&env);
            t8 += &pos8;

            if cfg!(test) {
                let (_, res) = pos8
                    .clone()
                    .interpolate()
                    .divide_by_vanishing_poly(index.cs.domain.d1)
                    .unwrap();
                assert!(res.is_zero());
            }

            drop(pos8);

            // chacha
            if index.cs.chacha8.as_ref().is_some() {
                let alphas = all_alphas.get_powers(ConstraintType::Gate, 5);
                let chacha0 = chacha::constraint_chacha0(alphas).evaluations(&env);
                t4 += &chacha0;

                let alphas = all_alphas.get_powers(ConstraintType::Gate, 5);
                let chacha1 = chacha::constraint_chacha1(alphas).evaluations(&env);
                t4 += &chacha1;

                let alphas = all_alphas.get_powers(ConstraintType::Gate, 5);
                let chacha2 = chacha::constraint_chacha2(alphas).evaluations(&env);
                t4 += &chacha2;

                let alphas = all_alphas.get_powers(ConstraintType::Gate, 9);
                let chacha_final = chacha::constraint_chacha_final(alphas).evaluations(&env);
                t4 += &chacha_final;

                if cfg!(test) {
                    let (_, res) = chacha0
                        .clone()
                        .interpolate()
                        .divide_by_vanishing_poly(index.cs.domain.d1)
                        .unwrap();
                    assert!(res.is_zero());

                    let (_, res) = chacha1
                        .clone()
                        .interpolate()
                        .divide_by_vanishing_poly(index.cs.domain.d1)
                        .unwrap();
                    assert!(res.is_zero());

                    let (_, res) = chacha2
                        .clone()
                        .interpolate()
                        .divide_by_vanishing_poly(index.cs.domain.d1)
                        .unwrap();
                    assert!(res.is_zero());

                    let (_, res) = chacha_final
                        .clone()
                        .interpolate()
                        .divide_by_vanishing_poly(index.cs.domain.d1)
                        .unwrap();
                    assert!(res.is_zero());
                }
            }
>>>>>>> 19695960

            // lookup
            if let Some(lcs) = index.cs.lookup_constraint_system.as_ref() {
                let lookup_alphas = all_alphas.get_alphas(ConstraintType::Lookup, 7);
                let constraints =
                    lookup::constraints(&lcs.dummy_lookup_values[0], index.cs.domain.d1);
                for (constraint, alpha_pow) in constraints.into_iter().zip_eq(lookup_alphas) {
                    let mut eval = constraint.evaluations(&env);
                    eval.evals.iter_mut().for_each(|x| *x *= alpha_pow);

                    if eval.domain().size == t4.domain().size {
                        t4 += &eval;
                    } else if eval.domain().size == t8.domain().size {
                        t8 += &eval;
                    } else {
                        panic!("Bad evaluation")
                    }
                }
            }

            // public polynomial
            let mut f = t4.interpolate() + t8.interpolate();
            f += &public_poly;

            // divide contributions with vanishing polynomial
            let (mut quotient, res) = f
                .divide_by_vanishing_poly(index.cs.domain.d1)
                .ok_or(ProofError::PolyDivision)?;
            if !res.is_zero() {
                return Err(ProofError::PolyDivision);
            }

            quotient += &bnd; // already divided by Z_H
            quotient
        };

        // commit to t
        let t_comm = {
            let (mut t_comm, mut omega_t) = index.srs.commit(&quotient_poly, None, rng);

            let expected_t_size = PERMUTS;
            let dummies = expected_t_size - t_comm.unshifted.len();
            // Add `dummies` many hiding commitments to the 0 polynomial, since if the
            // number of commitments in `t_comm` is less than the max size, it means that
            // the higher degree coefficients of `t` are 0.
            for _ in 0..dummies {
                use ark_ec::ProjectiveCurve;
                let w = Fr::<G>::rand(rng);
                t_comm.unshifted.push(index.srs.h.mul(w).into_affine());
                omega_t.unshifted.push(w);
            }
            (t_comm, omega_t)
        };

        // absorb the polycommitments into the argument and sample zeta
        fq_sponge.absorb_g(&t_comm.0.unshifted);

        //~ 19. sample zeta

        let zeta_chal = ScalarChallenge(fq_sponge.challenge());
        let zeta = zeta_chal.to_field(&index.srs.endo_r);

        let omega = index.cs.domain.d1.group_gen;
        let zeta_omega = zeta * omega;

        let lookup_evals = |e: Fr<G>| {
            lookup_aggreg_coeffs
                .as_ref()
                .zip(lookup_sorted_coeffs.as_ref())
                .zip(index.cs.lookup_constraint_system.as_ref())
                .map(|((aggreg, sorted), lcs)| LookupEvaluations {
                    aggreg: aggreg.eval(e, index.max_poly_size),
                    sorted: sorted
                        .iter()
                        .map(|c| c.eval(e, index.max_poly_size))
                        .collect(),
                    table: lcs.lookup_tables[0]
                        .iter()
                        .map(|p| p.eval(e, index.max_poly_size))
                        .rev()
                        .fold(vec![Fr::<G>::zero()], |acc, x| {
                            acc.into_iter()
                                .zip(x.iter())
                                .map(|(acc, x)| acc * joint_combiner + x)
                                .collect()
                        }),
                })
        };

        //~ 20. evaluate the polynomials

        let chunked_evals_zeta = ProofEvaluations::<Vec<Fr<G>>> {
            s: array_init(|i| index.cs.sigmam[0..PERMUTS - 1][i].eval(zeta, index.max_poly_size)),
            w: array_init(|i| witness_poly[i].eval(zeta, index.max_poly_size)),
            z: z_poly.eval(zeta, index.max_poly_size),
            lookup: lookup_evals(zeta),
            generic_selector: index.cs.genericm.eval(zeta, index.max_poly_size),
            poseidon_selector: index.cs.psm.eval(zeta, index.max_poly_size),
        };
        let chunked_evals_zeta_omega = ProofEvaluations::<Vec<Fr<G>>> {
            s: array_init(|i| {
                index.cs.sigmam[0..PERMUTS - 1][i].eval(zeta_omega, index.max_poly_size)
            }),
            w: array_init(|i| witness_poly[i].eval(zeta_omega, index.max_poly_size)),
            z: z_poly.eval(zeta_omega, index.max_poly_size),
            lookup: lookup_evals(zeta_omega),
            generic_selector: index.cs.genericm.eval(zeta_omega, index.max_poly_size),
            poseidon_selector: index.cs.psm.eval(zeta_omega, index.max_poly_size),
        };

        drop(lookup_aggreg_coeffs);
        drop(lookup_sorted_coeffs);

        let chunked_evals = [chunked_evals_zeta, chunked_evals_zeta_omega];

        let zeta_to_srs_len = zeta.pow(&[index.max_poly_size as u64]);
        let zeta_omega_to_srs_len = zeta.pow(&[index.max_poly_size as u64]);

        let zeta_to_domain_size = zeta.pow(&[d1_size as u64]);

        // normal evaluations
        let power_of_eval_points_for_chunks = [zeta_to_srs_len, zeta_omega_to_srs_len];
        let evals = &chunked_evals
            .iter()
            .zip(power_of_eval_points_for_chunks.iter())
            .map(|(es, &e1)| ProofEvaluations::<Fr<G>> {
                s: array_init(|i| DensePolynomial::eval_polynomial(&es.s[i], e1)),
                w: array_init(|i| DensePolynomial::eval_polynomial(&es.w[i], e1)),
                z: DensePolynomial::eval_polynomial(&es.z, e1),
                lookup: es.lookup.as_ref().map(|l| LookupEvaluations {
                    table: DensePolynomial::eval_polynomial(&l.table, e1),
                    aggreg: DensePolynomial::eval_polynomial(&l.aggreg, e1),
                    sorted: l
                        .sorted
                        .iter()
                        .map(|p| DensePolynomial::eval_polynomial(p, e1))
                        .collect(),
                }),
                generic_selector: DensePolynomial::eval_polynomial(&es.generic_selector, e1),
                poseidon_selector: DensePolynomial::eval_polynomial(&es.poseidon_selector, e1),
            })
            .collect::<Vec<_>>();

        //~ 21. compute and evaluate linearization polynomial

        let f_chunked = {
            // TODO: compute the linearization polynomial in evaluation form so
            // that we can drop the coefficient forms of the index polynomials from
            // the constraint system struct

            // generic
            let alphas = all_alphas.get_alphas(ConstraintType::Gate, 2);
            let mut f = index
                .cs
                .gnrc_lnrz(alphas, &evals[0].w, evals[0].generic_selector)
                .interpolate();

            // permutation
            let alphas = all_alphas.get_alphas(ConstraintType::Permutation, 3);
            f += &index.cs.perm_lnrz(evals, zeta, beta, gamma, alphas);

            let f = {
                let (_lin_constant, lin) = index.linearization.to_polynomial(&env, zeta, evals);
                f + lin
            };

            drop(env);
            drop(lookup_sorted8);
            drop(lookup_aggreg8);
            drop(lookup_table_combined);

            f.chunk_polynomial(zeta_to_srs_len, index.max_poly_size)
        };

        let t_chunked = quotient_poly.chunk_polynomial(zeta_to_srs_len, index.max_poly_size);

        let ft: DensePolynomial<Fr<G>> =
            &f_chunked - &t_chunked.scale(zeta_to_domain_size - Fr::<G>::one());
        let ft_eval1 = ft.evaluate(&zeta_omega);

        let fq_sponge_before_evaluations = fq_sponge.clone();
        let mut fr_sponge = {
            let mut s = EFrSponge::new(index.cs.fr_sponge_params.clone());
            s.absorb(&fq_sponge.digest());
            s
        };
        let p_eval = if public_poly.is_zero() {
            [Vec::new(), Vec::new()]
        } else {
            [
                vec![public_poly.evaluate(&zeta)],
                vec![public_poly.evaluate(&zeta_omega)],
            ]
        };
        for i in 0..2 {
            fr_sponge.absorb_evaluations(&p_eval[i], &chunked_evals[i])
        }
        fr_sponge.absorb(&ft_eval1);

        // query opening scaler challenges
        let v_chal = fr_sponge.challenge();
        let v = v_chal.to_field(&index.srs.endo_r);
        let u_chal = fr_sponge.challenge();
        let u = u_chal.to_field(&index.srs.endo_r);

        // construct the proof
        // --------------------------------------------------------------------
        let polys = prev_challenges
            .iter()
            .map(|(chals, comm)| {
                (
                    DensePolynomial::from_coefficients_vec(b_poly_coefficients(chals)),
                    comm.unshifted.len(),
                )
            })
            .collect::<Vec<_>>();
        let non_hiding = |d1_size: usize| PolyComm {
            unshifted: vec![Fr::<G>::zero(); d1_size],
            shifted: None,
        };

        // construct the blinding part of the ft polynomial for Maller's optimization
        // (see https://o1-labs.github.io/mina-book/crypto/plonk/maller_15.html)
        let blinding_ft = {
            let blinding_t = t_comm.1.chunk_blinding(zeta_to_srs_len);
            let blinding_f = Fr::<G>::zero();

            PolyComm {
                // blinding_f - Z_H(zeta) * blinding_t
                unshifted: vec![blinding_f - (zeta_to_domain_size - Fr::<G>::one()) * blinding_t],
                shifted: None,
            }
        };

        // construct evaluation proof
        let mut polynomials = polys
            .iter()
            .map(|(p, d1_size)| (p, None, non_hiding(*d1_size)))
            .collect::<Vec<_>>();
        polynomials.extend(vec![(&public_poly, None, non_hiding(1))]);
        polynomials.extend(vec![(&ft, None, blinding_ft)]);
        polynomials.extend(vec![(&z_poly, None, z_comm.1)]);
        polynomials.extend(vec![(&index.cs.genericm, None, non_hiding(1))]);
        polynomials.extend(vec![(&index.cs.psm, None, non_hiding(1))]);
        polynomials.extend(
            witness_poly
                .iter()
                .zip(w_comm.iter())
                .map(|(w, c)| (w, None, c.1.clone()))
                .collect::<Vec<_>>(),
        );
        polynomials.extend(
            index.cs.sigmam[0..PERMUTS - 1]
                .iter()
                .map(|w| (w, None, non_hiding(1)))
                .collect::<Vec<_>>(),
        );

        Ok(Self {
            commitments: ProverCommitments {
                w_comm: array_init(|i| w_comm[i].0.clone()),
                z_comm: z_comm.0,
                t_comm: t_comm.0,
                lookup: lookup_aggreg_comm.zip(lookup_sorted_comm).map(|(a, s)| {
                    LookupCommitments {
                        aggreg: a.0,
                        sorted: s.iter().map(|(x, _)| x.clone()).collect(),
                    }
                }),
            },
            proof: index.srs.open(
                group_map,
                &polynomials,
                &[zeta, zeta_omega],
                v,
                u,
                fq_sponge_before_evaluations,
                rng,
            ),
            evals: chunked_evals,
            ft_eval1,
            public,
            prev_challenges,
        })
    }
}

#[cfg(feature = "ocaml_types")]
pub mod caml {
    use super::*;
    use crate::circuits::scalars::caml::CamlProofEvaluations;
    use commitment_dlog::commitment::caml::{CamlOpeningProof, CamlPolyComm};

    #[derive(ocaml::IntoValue, ocaml::FromValue, ocaml_gen::Struct)]
    pub struct CamlProverProof<CamlG, CamlF> {
        pub commitments: CamlProverCommitments<CamlG>,
        pub proof: CamlOpeningProof<CamlG, CamlF>,
        // OCaml doesn't have sized arrays, so we have to convert to a tuple..
        pub evals: (CamlProofEvaluations<CamlF>, CamlProofEvaluations<CamlF>),
        pub ft_eval1: CamlF,
        pub public: Vec<CamlF>,
        pub prev_challenges: Vec<(Vec<CamlF>, CamlPolyComm<CamlG>)>,
    }

    #[derive(Clone, ocaml::IntoValue, ocaml::FromValue, ocaml_gen::Struct)]
    pub struct CamlProverCommitments<CamlG> {
        // polynomial commitments
        pub w_comm: (
            CamlPolyComm<CamlG>,
            CamlPolyComm<CamlG>,
            CamlPolyComm<CamlG>,
            CamlPolyComm<CamlG>,
            CamlPolyComm<CamlG>,
            CamlPolyComm<CamlG>,
            CamlPolyComm<CamlG>,
            CamlPolyComm<CamlG>,
            CamlPolyComm<CamlG>,
            CamlPolyComm<CamlG>,
            CamlPolyComm<CamlG>,
            CamlPolyComm<CamlG>,
            CamlPolyComm<CamlG>,
            CamlPolyComm<CamlG>,
            CamlPolyComm<CamlG>,
        ),
        pub z_comm: CamlPolyComm<CamlG>,
        pub t_comm: CamlPolyComm<CamlG>,
    }

    // These implementations are handy for conversions such as:
    // InternalType <-> Ocaml::Value
    //
    // It does this by hiding the required middle conversion step:
    // InternalType <-> CamlInternalType <-> Ocaml::Value
    //
    // Note that some conversions are not always possible to shorten,
    // because we don't always know how to convert the types.
    // For example, to implement the conversion
    // ProverCommitments<G> -> CamlProverCommitments<CamlG>
    // we need to know how to convert G to CamlG.
    // we don't know that information, unless we implemented some trait (e.g. ToCaml)
    // we can do that, but instead we implemented the From trait for the reverse operations (From<G> for CamlG).
    // it reduces the complexity, but forces us to do the conversion in two phases instead of one.

    //
    // CamlProverCommitments<CamlG> <-> ProverCommitments<G>
    //

    impl<G, CamlG> From<ProverCommitments<G>> for CamlProverCommitments<CamlG>
    where
        G: AffineCurve,
        CamlPolyComm<CamlG>: From<PolyComm<G>>,
    {
        fn from(prover_comm: ProverCommitments<G>) -> Self {
            let [w_comm0, w_comm1, w_comm2, w_comm3, w_comm4, w_comm5, w_comm6, w_comm7, w_comm8, w_comm9, w_comm10, w_comm11, w_comm12, w_comm13, w_comm14] =
                prover_comm.w_comm;
            Self {
                w_comm: (
                    w_comm0.into(),
                    w_comm1.into(),
                    w_comm2.into(),
                    w_comm3.into(),
                    w_comm4.into(),
                    w_comm5.into(),
                    w_comm6.into(),
                    w_comm7.into(),
                    w_comm8.into(),
                    w_comm9.into(),
                    w_comm10.into(),
                    w_comm11.into(),
                    w_comm12.into(),
                    w_comm13.into(),
                    w_comm14.into(),
                ),
                z_comm: prover_comm.z_comm.into(),
                t_comm: prover_comm.t_comm.into(),
            }
        }
    }

    impl<G, CamlG> From<CamlProverCommitments<CamlG>> for ProverCommitments<G>
    where
        G: AffineCurve,
        PolyComm<G>: From<CamlPolyComm<CamlG>>,
    {
        fn from(caml_prover_comm: CamlProverCommitments<CamlG>) -> ProverCommitments<G> {
            let (
                w_comm0,
                w_comm1,
                w_comm2,
                w_comm3,
                w_comm4,
                w_comm5,
                w_comm6,
                w_comm7,
                w_comm8,
                w_comm9,
                w_comm10,
                w_comm11,
                w_comm12,
                w_comm13,
                w_comm14,
            ) = caml_prover_comm.w_comm;
            ProverCommitments {
                w_comm: [
                    w_comm0.into(),
                    w_comm1.into(),
                    w_comm2.into(),
                    w_comm3.into(),
                    w_comm4.into(),
                    w_comm5.into(),
                    w_comm6.into(),
                    w_comm7.into(),
                    w_comm8.into(),
                    w_comm9.into(),
                    w_comm10.into(),
                    w_comm11.into(),
                    w_comm12.into(),
                    w_comm13.into(),
                    w_comm14.into(),
                ],
                z_comm: caml_prover_comm.z_comm.into(),
                t_comm: caml_prover_comm.t_comm.into(),
                lookup: None,
            }
        }
    }

    //
    // ProverProof<G> <-> CamlProverProof<CamlG, CamlF>
    //

    impl<G, CamlG, CamlF> From<ProverProof<G>> for CamlProverProof<CamlG, CamlF>
    where
        G: AffineCurve,
        CamlG: From<G>,
        CamlF: From<G::ScalarField>,
    {
        fn from(pp: ProverProof<G>) -> Self {
            Self {
                commitments: pp.commitments.into(),
                proof: pp.proof.into(),
                evals: (pp.evals[0].clone().into(), pp.evals[1].clone().into()),
                ft_eval1: pp.ft_eval1.into(),
                public: pp.public.into_iter().map(Into::into).collect(),
                prev_challenges: pp
                    .prev_challenges
                    .into_iter()
                    .map(|(v, c)| {
                        let v = v.into_iter().map(Into::into).collect();
                        (v, c.into())
                    })
                    .collect(),
            }
        }
    }

    impl<G, CamlG, CamlF> From<CamlProverProof<CamlG, CamlF>> for ProverProof<G>
    where
        G: AffineCurve + From<CamlG>,
        G::ScalarField: From<CamlF>,
    {
        fn from(caml_pp: CamlProverProof<CamlG, CamlF>) -> ProverProof<G> {
            ProverProof {
                commitments: caml_pp.commitments.into(),
                proof: caml_pp.proof.into(),
                evals: [caml_pp.evals.0.into(), caml_pp.evals.1.into()],
                ft_eval1: caml_pp.ft_eval1.into(),
                public: caml_pp.public.into_iter().map(Into::into).collect(),
                prev_challenges: caml_pp
                    .prev_challenges
                    .into_iter()
                    .map(|(v, c)| {
                        let v = v.into_iter().map(Into::into).collect();
                        (v, c.into())
                    })
                    .collect(),
            }
        }
    }
}<|MERGE_RESOLUTION|>--- conflicted
+++ resolved
@@ -1,15 +1,3 @@
-<<<<<<< HEAD
-//! This source file implements prover's zk-proof primitive.
-
-pub use super::{index::Index, range};
-use crate::circuits::{
-    constraints::ZK_ROWS,
-    expr::{l0_1, Constants, Environment, LookupEnvironment},
-    gate::{combine_table_entry, GateType, LookupInfo, LookupsUsed},
-    polynomials::{chacha, complete_add, endomul_scalar, endosclmul, lookup, poseidon, varbasemul},
-    scalars::{LookupEvaluations, ProofEvaluations},
-    wires::{COLUMNS, PERMUTS},
-=======
 //! This module implements prover's zk-proof primitive.
 
 use crate::{
@@ -26,7 +14,6 @@
     },
     index::Index,
     plonk_sponge::FrSponge,
->>>>>>> 19695960
 };
 use ark_ec::AffineCurve;
 use ark_ff::{Field, One, PrimeField, UniformRand, Zero};
@@ -88,38 +75,6 @@
     pub prev_challenges: Vec<(Vec<Fr<G>>, PolyComm<G>)>,
 }
 
-<<<<<<< HEAD
-// TODO: move elsewhere
-fn combine_evaluations<F: FftField>(
-    init: (Evaluations<F, D<F>>, Evaluations<F, D<F>>),
-    alpha: F,
-    prev_alpha_pow: F,
-    es: Vec<Evaluations<F, D<F>>>,
-) -> (Evaluations<F, D<F>>, Evaluations<F, D<F>>) {
-    let mut alpha_pow = prev_alpha_pow;
-    let pows = (0..).map(|_| {
-        alpha_pow *= alpha;
-        alpha_pow
-    });
-
-    es.into_iter()
-        .zip(pows)
-        .fold(init, |(mut a4, mut a8), (mut e, alpha_pow)| {
-            e.evals.iter_mut().for_each(|x| *x *= alpha_pow);
-            if e.domain().size == a4.domain().size {
-                a4 += &e;
-            } else if e.domain().size == a8.domain().size {
-                a8 += &e;
-            } else {
-                panic!("Bad evaluation")
-            }
-            drop(e);
-            (a4, a8)
-        })
-}
-
-=======
->>>>>>> 19695960
 impl<G: CommitmentCurve> ProverProof<G>
 where
     G::ScalarField: CommitmentField,
@@ -222,14 +177,7 @@
             .iter()
             .for_each(|c| fq_sponge.absorb_g(&c.0.unshifted));
 
-<<<<<<< HEAD
         //~ 7. build the lookup stuff
-
-        let lookup_info = LookupInfo::<Fr<G>>::create();
-        let lookup_used = lookup_info.lookup_used(&index.cs.gates);
-
-=======
->>>>>>> 19695960
         let joint_combiner_ = {
             // TODO: how will the verifier circuit handle these kind of things? same with powers of alpha...
             let s = match index.cs.lookup_constraint_system.as_ref() {
@@ -414,11 +362,7 @@
         let alpha = alpha_chal.to_field(&index.srs.endo_r);
         let mut all_alphas = Alphas::new(alpha, &index.powers_of_alpha);
 
-<<<<<<< HEAD
-        //~ 14. evaluate polynomials over domains
-=======
-        // evaluate witness and permutation polynomials over domains
->>>>>>> 19695960
+        //~ 14. evaluate witness and permutation polynomials over domains
         let lagrange = index.cs.evaluate(&witness_poly, &z_poly);
 
         let lookup_table_combined = index.cs.lookup_constraint_system.as_ref().map(|lcs| {
@@ -447,10 +391,6 @@
                 },
             );
 
-<<<<<<< HEAD
-        //~ 15. compute quotient polynomial
-=======
->>>>>>> 19695960
         let env = {
             let mut index_evals = HashMap::new();
             use GateType::*;
@@ -553,16 +493,6 @@
                 assert!(res.is_zero());
             }
 
-<<<<<<< HEAD
-        //~ 16. divide contributions with vanishing polynomial
-
-        let (mut t, res) = (&(&t4.interpolate() + &t8.interpolate()) + &public_poly)
-            .divide_by_vanishing_poly(index.cs.domain.d1)
-            .map_or(Err(ProofError::PolyDivision), Ok)?;
-        if !res.is_zero() {
-            return Err(ProofError::PolyDivision);
-        }
-=======
             drop(mul8);
 
             // endoscaling
@@ -661,7 +591,6 @@
                     assert!(res.is_zero());
                 }
             }
->>>>>>> 19695960
 
             // lookup
             if let Some(lcs) = index.cs.lookup_constraint_system.as_ref() {
