//! This module implements prover's zk-proof primitive.

use crate::{
    circuits::{
        argument::{Argument, ArgumentType},
        expr::{l0_1, Constants, Environment, LookupEnvironment},
        gate::GateType,
        lookup::{
            self, lookups::LookupsUsed, runtime_tables::RuntimeTable, tables::combine_table_entry,
        },
        polynomials::{
            chacha::{ChaCha0, ChaCha1, ChaCha2, ChaChaFinal},
            complete_add::CompleteAdd,
            endomul_scalar::EndomulScalar,
            endosclmul::EndosclMul,
            generic, permutation,
            permutation::ZK_ROWS,
            poseidon::Poseidon,
            range_check,
            varbasemul::VarbaseMul,
        },
        wires::{COLUMNS, PERMUTS},
    },
    error::ProverError,
    plonk_sponge::FrSponge,
    proof::{
        LookupCommitments, LookupEvaluations, ProofEvaluations, ProverCommitments, ProverProof,
    },
    prover_index::ProverIndex,
};
<<<<<<< HEAD
use ark_ec::ProjectiveCurve;
use ark_ff::{Field, One, PrimeField, UniformRand, Zero};
=======
use ark_ff::{FftField, Field, One, PrimeField, UniformRand, Zero};
>>>>>>> 1d9bb5a1
use ark_poly::{
    univariate::DensePolynomial, EvaluationDomain, Evaluations, Polynomial,
    Radix2EvaluationDomain as D, UVPolynomial,
};
use array_init::array_init;
use commitment_dlog::commitment::{b_poly_coefficients, CommitmentCurve, PolyComm};
use itertools::Itertools;
use o1_utils::{types::fields::*, ExtendedDensePolynomial as _};
use oracle::{sponge::ScalarChallenge, FqSponge};
use std::collections::HashMap;

/// The result of a proof creation or verification.
type Result<T> = std::result::Result<T, ProverError>;

/// Helper to quickly test if a witness satisfies a constraint
macro_rules! check_constraint {
    ($index:expr, $evaluation:expr) => {{
        check_constraint!($index, stringify!($evaluation), $evaluation);
    }};
    ($index:expr, $label:expr, $evaluation:expr) => {{
        if cfg!(debug_assertions) {
            let (_, res) = $evaluation
                .interpolate_by_ref()
                .divide_by_vanishing_poly($index.cs.domain.d1)
                .unwrap();
            if !res.is_zero() {
                panic!("couldn't divide by vanishing polynomial: {}", $label);
            }
        }
    }};
}

/// Contains variables needed for lookup in the prover algorithm.
#[derive(Default)]
struct LookupContext<G, F>
where
    G: CommitmentCurve,
    F: FftField,
{
    /// The joint combiner used to join the columns of lookup tables
    joint_combiner: Option<F>,

    /// The power of the joint_combiner that can be used to add a table_id column
    /// to the concatenated lookup tables.
    table_id_combiner: Option<F>,

    /// The combined lookup entry that can be used as dummy value
    dummy_lookup_value: Option<F>,

    /// The combined lookup table
    joint_lookup_table: Option<DensePolynomial<F>>,
    joint_lookup_table_d8: Option<Evaluations<F, D<F>>>,

    /// The sorted polynomials `s` in different forms
    sorted: Option<Vec<Evaluations<F, D<F>>>>,
    sorted_coeffs: Option<Vec<DensePolynomial<F>>>,
    sorted_comms: Option<Vec<(PolyComm<G>, PolyComm<F>)>>,
    sorted8: Option<Vec<Evaluations<F, D<F>>>>,

    /// The aggregation polynomial in different forms
    aggreg_coeffs: Option<DensePolynomial<F>>,
    aggreg_comm: Option<(PolyComm<G>, PolyComm<F>)>,
    aggreg8: Option<Evaluations<F, D<F>>>,

    /// The evaluations of the aggregation polynomial for the proof
    eval_zeta: Option<LookupEvaluations<Vec<F>>>,
    eval_zeta_omega: Option<LookupEvaluations<Vec<F>>>,

    /// Runtime table
    runtime_table: Option<DensePolynomial<F>>,
    runtime_table_d8: Option<Evaluations<F, D<F>>>,
    runtime_table_comm: Option<(PolyComm<G>, PolyComm<ScalarField<G>>)>,
    runtime_second_col_d8: Option<Evaluations<F, D<F>>>,
}

impl<G: CommitmentCurve> ProverProof<G>
where
    G::BaseField: PrimeField,
{
    /// This function constructs prover's zk-proof from the witness & the ProverIndex against SRS instance
    pub fn create<
        EFqSponge: Clone + FqSponge<BaseField<G>, G, ScalarField<G>>,
        EFrSponge: FrSponge<ScalarField<G>>,
    >(
        groupmap: &G::Map,
        witness: [Vec<ScalarField<G>>; COLUMNS],
        runtime_tables: &[RuntimeTable<ScalarField<G>>],
        index: &ProverIndex<G>,
    ) -> Result<Self> {
        Self::create_recursive::<EFqSponge, EFrSponge>(
            groupmap,
            witness,
<<<<<<< HEAD
            index,
            Vec::new(),
            array_init(|_| None),
=======
            runtime_tables,
            index,
            Vec::new(),
>>>>>>> 1d9bb5a1
        )
    }

    /// This function constructs prover's recursive zk-proof from the witness & the ProverIndex against SRS instance
    pub fn create_recursive<
        EFqSponge: Clone + FqSponge<BaseField<G>, G, ScalarField<G>>,
        EFrSponge: FrSponge<ScalarField<G>>,
    >(
        group_map: &G::Map,
        mut witness: [Vec<ScalarField<G>>; COLUMNS],
        runtime_tables: &[RuntimeTable<ScalarField<G>>],
        index: &ProverIndex<G>,
        prev_challenges: Vec<(Vec<ScalarField<G>>, PolyComm<G>)>,
        blinders: [Option<PolyComm<ScalarField<G>>>; COLUMNS],
    ) -> Result<Self> {
<<<<<<< HEAD
        let start = std::time::Instant::now();
        let mut prev = start;
        let mut time = |l: u32| {
            let now = std::time::Instant::now();
            println!("{}: {:?}", l, prev.elapsed());
            prev = now;
        };
        let d1_size = index.cs.domain.d1.size as usize;
=======
        // make sure that the SRS is not smaller than the domain size
        let d1_size = index.cs.domain.d1.size();
        if index.srs.max_degree() < d1_size {
            return Err(ProverError::SRSTooSmall);
        }

>>>>>>> 1d9bb5a1
        // TODO: rng should be passed as arg
        let rng = &mut rand::rngs::OsRng;

        // double-check the witness
        if true
        /* cfg!(test) */
        {
            let public = witness[0][0..index.cs.public].to_vec();
            index
                .cs
                .verify(&witness, &public)
                .expect("incorrect witness");
        }

        //~ 1. Ensure we have room in the witness for the zero-knowledge rows.
        //~    We currently expect the witness not to be of the same length as the domain,
        //~    but instead be of the length of the (smaller) circuit.
        //~    If we cannot add `ZK_ROWS` rows to the columns of the witness before reaching
        //~    the size of the domain, abort.
        let length_witness = witness[0].len();
        let length_padding = d1_size
            .checked_sub(length_witness)
<<<<<<< HEAD
            .ok_or(ProofError::NoRoomForZkInWitness)?;
        /*
        if length_padding < ZK_ROWS as usize {
            return Err(ProofError::NoRoomForZkInWitness);
        } */
=======
            .ok_or(ProverError::NoRoomForZkInWitness)?;
        if length_padding < ZK_ROWS as usize {
            return Err(ProverError::NoRoomForZkInWitness);
        }
>>>>>>> 1d9bb5a1

        //~ 2. Pad the witness columns with Zero gates to make them the same length as the domain.
        //~    Then, randomize the last `ZK_ROWS` of each columns.
        for w in &mut witness {
            if w.len() != length_witness {
                return Err(ProverError::WitnessCsInconsistent);
            }

            // padding
            w.extend(std::iter::repeat(ScalarField::<G>::zero()).take(length_padding));

            /*
            // zk-rows
            for row in w.iter_mut().rev().take(ZK_ROWS as usize) {
<<<<<<< HEAD
                *row = ScalarField::<G>::rand(rng);
            } */
=======
                *row = <ScalarField<G> as UniformRand>::rand(rng);
            }
>>>>>>> 1d9bb5a1
        }
        time(line!());

        //~ 3. Setup the Fq-Sponge.
        let mut fq_sponge = EFqSponge::new(index.fq_sponge_params.clone());

        //~ 4. Compute the negated public input polynomial as
        //~    the polynomial that evaluates to $-p_i$ for the first `public_input_size` values of the domain,
        //~    and $0$ for the rest.
        let public = witness[0][0..index.cs.public].to_vec();
        let public_poly = -Evaluations::<ScalarField<G>, D<ScalarField<G>>>::from_vec_and_domain(
            public.clone(),
            index.cs.domain.d1,
        )
        .interpolate();
        time(line!());

        //~ 5. Commit (non-hiding) to the negated public input polynomial.
        let public_comm = index.srs.commit_non_hiding(&public_poly, None);

        //~ 6. Absorb the commitment to the public polynomial with the Fq-Sponge.
        //~    Note: unlike the original PLONK protocol,
        //~    the prover also provides evaluations of the public polynomial to help the verifier circuit.
        //~    This is why we need to absorb the commitment to the public polynomial at this point.
        fq_sponge.absorb_g(&public_comm.unshifted);

        //~ 7. Commit to the witness columns by creating `COLUMNS` hidding commitments.
        //~    Note: since the witness is in evaluation form,
        //~    we can use the `commit_evaluation` optimization.
        let w_comm: [(PolyComm<G>, PolyComm<ScalarField<G>>); COLUMNS] = array_init(|i| {
            let e = Evaluations::<ScalarField<G>, D<ScalarField<G>>>::from_vec_and_domain(
                witness[i].clone(),
                index.cs.domain.d1,
            );

            match &blinders[i] {
                None => index
                    .srs
                    .commit_evaluations(index.cs.domain.d1, &e, None, rng),
                Some(b) => {
                    let c = index
                        .srs
                        .commit_evaluations_non_hiding(index.cs.domain.d1, &e, None);
                    (
                        c.zip(b).unwrap().map(|(g, b)| {
                            if g.is_zero() {
                                // TODO: This leaks information when g is the identity!
                                // We should change this so that we still mask in this case
                                g
                            } else {
                                let mut g_masked = index.srs.h.mul(b);
                                g_masked.add_assign_mixed(&g);
                                g_masked.into_affine()
                            }
                        }),
                        b.clone(),
                    )
                }
            }
        });
        time(line!());

        //~ 8. Absorb the witness commitments with the Fq-Sponge.
        w_comm
            .iter()
            .for_each(|c| fq_sponge.absorb_g(&c.0.unshifted));

        //~ 9. Compute the witness polynomials by interpolating each `COLUMNS` of the witness.
        //~    TODO: why not do this first, and then commit? Why commit from evaluation directly?
        let witness_poly: [DensePolynomial<ScalarField<G>>; COLUMNS] = array_init(|i| {
            Evaluations::<ScalarField<G>, D<ScalarField<G>>>::from_vec_and_domain(
                witness[i].clone(),
                index.cs.domain.d1,
            )
            .interpolate()
        });

        let mut lookup_context = LookupContext::default();

        //~ 10. If using lookup:
        if let Some(lcs) = &index.cs.lookup_constraint_system {
            // if using runtime table
            if let Some(cfg_runtime_tables) = &lcs.configuration.runtime_tables {
                // check that all the provided runtime tables have length and IDs that match the runtime table configuration of the index
                // we expect the given runtime tables to be sorted as configured, this makes it easier afterwards
                let expected_runtime: Vec<_> = cfg_runtime_tables
                    .iter()
                    .map(|rt| (rt.id, rt.len))
                    .collect();
                let runtime: Vec<_> = runtime_tables
                    .iter()
                    .map(|rt| (rt.id, rt.data.len()))
                    .collect();
                if expected_runtime != runtime {
                    return Err(ProverError::RuntimeTablesInconsistent);
                }

                // calculate the contribution to the second column of the lookup table
                // (the runtime vector)
                let (runtime_table_contribution, runtime_table_contribution_d8) = {
                    let mut offset = lcs
                        .configuration
                        .runtime_table_offset
                        .expect("runtime configuration missing offset");

                    let mut evals = vec![ScalarField::<G>::zero(); d1_size];
                    for rt in runtime_tables {
                        let range = offset..(offset + rt.data.len());
                        evals[range].copy_from_slice(&rt.data);
                        offset += rt.data.len();
                    }

                    // zero-knowledge
                    for e in evals.iter_mut().rev().take(ZK_ROWS as usize) {
                        *e = <ScalarField<G> as UniformRand>::rand(rng);
                    }

                    // get coeff and evaluation form
                    let runtime_table_contribution =
                        Evaluations::from_vec_and_domain(evals, index.cs.domain.d1).interpolate();

                    let runtime_table_contribution_d8 =
                        runtime_table_contribution.evaluate_over_domain_by_ref(index.cs.domain.d8);

                    (runtime_table_contribution, runtime_table_contribution_d8)
                };

                // commit the runtime polynomial
                // (and save it to the proof)
                let runtime_table_comm = index.srs.commit(&runtime_table_contribution, None, rng);

                // absorb the commitment
                fq_sponge.absorb_g(&runtime_table_comm.0.unshifted);

                // pre-compute the updated second column of the lookup table
                let mut second_column_d8 = runtime_table_contribution_d8.clone();
                for (row, e) in second_column_d8.evals.iter_mut().enumerate() {
                    *e += lcs.lookup_table8[1][row];
                }

                lookup_context.runtime_table = Some(runtime_table_contribution);
                lookup_context.runtime_table_d8 = Some(runtime_table_contribution_d8);
                lookup_context.runtime_table_comm = Some(runtime_table_comm);
                lookup_context.runtime_second_col_d8 = Some(second_column_d8);
            }

            //~     - If queries involve a lookup table with multiple columns
            //~     then squeeze the Fq-Sponge to obtain the joint combiner challenge $j'$,
            //~     otherwise set the joint combiner challenge $j'$ to $0$.
            let joint_lookup_used = matches!(lcs.configuration.lookup_used, LookupsUsed::Joint);

            let joint_combiner = if joint_lookup_used {
                fq_sponge.challenge()
            } else {
                ScalarField::<G>::zero()
            };

            //~     - Derive the scalar joint combiner $j$ from $j'$ using the endomorphism (TOOD: specify)
            let joint_combiner: ScalarField<G> =
                ScalarChallenge(joint_combiner).to_field(&index.srs.endo_r);

            //~     - If multiple lookup tables are involved,
            //~      set the `table_id_combiner` as the $j^i$ with $i$ the maximum width of any used table.
            //~      Essentially, this is to add a last column of table ids to the concatenated lookup tables.
            let table_id_combiner: ScalarField<G> = if lcs.table_ids8.as_ref().is_some() {
                joint_combiner.pow([lcs.configuration.max_joint_size as u64])
            } else {
                // TODO: just set this to None in case multiple tables are not used
                ScalarField::<G>::zero()
            };
            lookup_context.table_id_combiner = Some(table_id_combiner);

            //~     - Compute the dummy lookup value as the combination of the last entry of the XOR table (so `(0, 0, 0)`).
            //~      Warning: This assumes that we always use the XOR table when using lookups.
            let dummy_lookup_value = lcs
                .configuration
                .dummy_lookup
                .evaluate(&joint_combiner, &table_id_combiner);
            lookup_context.dummy_lookup_value = Some(dummy_lookup_value);

            //~     - Compute the lookup table values as the combination of the lookup table entries.
            let joint_lookup_table_d8 = {
                let mut evals = Vec::with_capacity(d1_size);

                for idx in 0..(d1_size * 8) {
                    let table_id = match lcs.table_ids8.as_ref() {
                        Some(table_ids8) => table_ids8.evals[idx],
                        None =>
                        // If there is no `table_ids8` in the constraint system,
                        // every table ID is identically 0.
                        {
                            ScalarField::<G>::zero()
                        }
                    };

                    let combined_entry = if lcs.configuration.runtime_tables.is_none() {
                        let table_row = lcs.lookup_table8.iter().map(|e| &e.evals[idx]);

                        combine_table_entry(
                            &joint_combiner,
                            &table_id_combiner,
                            table_row,
                            &table_id,
                        )
                    } else {
                        // if runtime table are used, the second row is modified
                        let second_col = lookup_context.runtime_second_col_d8.as_ref().unwrap();

                        let table_row = lcs.lookup_table8.iter().enumerate().map(|(col, e)| {
                            if col == 1 {
                                &second_col.evals[idx]
                            } else {
                                &e.evals[idx]
                            }
                        });

                        combine_table_entry(
                            &joint_combiner,
                            &table_id_combiner,
                            table_row,
                            &table_id,
                        )
                    };
                    evals.push(combined_entry);
                }

                Evaluations::from_vec_and_domain(evals, index.cs.domain.d8)
            };

<<<<<<< HEAD
        time(line!());
=======
            let joint_lookup_table = joint_lookup_table_d8.interpolate_by_ref();

            //~      - Compute the sorted evaluations.
            // TODO: Once we switch to committing using lagrange commitments,
            // `witness` will be consumed when we interpolate, so interpolation will
            // have to moved below this.
            let sorted: Vec<_> = lookup::constraints::sorted(
                dummy_lookup_value,
                &joint_lookup_table_d8,
                index.cs.domain.d1,
                &index.cs.gates,
                &witness,
                joint_combiner,
                table_id_combiner,
            )?;

            //~      - Randomize the last `EVALS` rows in each of the sorted polynomials
            //~       in order to add zero-knowledge to the protocol.
            let sorted: Vec<_> = sorted
                .into_iter()
                .map(|chunk| lookup::constraints::zk_patch(chunk, index.cs.domain.d1, rng))
                .collect();

            //~      - Commit each of the sorted polynomials.
            let sorted_comms: Vec<_> = sorted
                .iter()
                .map(|v| {
                    index
                        .srs
                        .commit_evaluations(index.cs.domain.d1, v, None, rng)
                })
                .collect();

            //~      - Absorb each commitments to the sorted polynomials.
            sorted_comms
                .iter()
                .for_each(|c| fq_sponge.absorb_g(&c.0.unshifted));

            // precompute different forms of the sorted polynomials for later
            // TODO: We can avoid storing these coefficients.
            let sorted_coeffs: Vec<_> = sorted.iter().map(|e| e.clone().interpolate()).collect();
            let sorted8: Vec<_> = sorted_coeffs
                .iter()
                .map(|v| v.evaluate_over_domain_by_ref(index.cs.domain.d8))
                .collect();

            lookup_context.joint_combiner = Some(joint_combiner);
            lookup_context.sorted = Some(sorted);
            lookup_context.sorted_coeffs = Some(sorted_coeffs);
            lookup_context.sorted_comms = Some(sorted_comms);
            lookup_context.sorted8 = Some(sorted8);
            lookup_context.joint_lookup_table_d8 = Some(joint_lookup_table_d8);
            lookup_context.joint_lookup_table = Some(joint_lookup_table);
        }

>>>>>>> 1d9bb5a1
        //~ 11. Sample $\beta$ with the Fq-Sponge.
        let beta = fq_sponge.challenge();

        //~ 12. Sample $\gamma$ with the Fq-Sponge.
        let gamma = fq_sponge.challenge();

        //~ 13. If using lookup:
        if index.cs.lookup_constraint_system.is_some() {
            //~     - Compute the lookup aggregation polynomial.
            let joint_lookup_table_d8 = lookup_context.joint_lookup_table_d8.as_ref().unwrap();

            let aggreg = lookup::constraints::aggregation::<_, ScalarField<G>>(
                lookup_context.dummy_lookup_value.unwrap(),
                joint_lookup_table_d8,
                index.cs.domain.d1,
                &index.cs.gates,
                &witness,
                &lookup_context.joint_combiner.unwrap(),
                &lookup_context.table_id_combiner.unwrap(),
                beta,
                gamma,
                lookup_context.sorted.as_ref().unwrap(),
                rng,
            )?;

            //~     - Commit to the aggregation polynomial.
            let aggreg_comm = index
                .srs
                .commit_evaluations(index.cs.domain.d1, &aggreg, None, rng);

            //~     - Absorb the commitment to the aggregation polynomial with the Fq-Sponge.
            fq_sponge.absorb_g(&aggreg_comm.0.unshifted);

            // precompute different forms of the aggregation polynomial for later
            let aggreg_coeffs = aggreg.interpolate();
            // TODO: There's probably a clever way to expand the domain without
            // interpolating
            let aggreg8 = aggreg_coeffs.evaluate_over_domain_by_ref(index.cs.domain.d8);

            lookup_context.aggreg_comm = Some(aggreg_comm);
            lookup_context.aggreg_coeffs = Some(aggreg_coeffs);
            lookup_context.aggreg8 = Some(aggreg8);
        }

        time(line!());
        //~ 14. Compute the permutation aggregation polynomial $z$.
        let z_poly = index.cs.perm_aggreg(&witness, &beta, &gamma, rng)?;

        //~ 15. Commit (hidding) to the permutation aggregation polynomial $z$.
        let z_comm = index.srs.commit(&z_poly, None, rng);

        time(line!());
        //~ 16. Absorb the permutation aggregation polynomial $z$ with the Fq-Sponge.
        fq_sponge.absorb_g(&z_comm.0.unshifted);

        //~ 17. Sample $\alpha'$ with the Fq-Sponge.
        let alpha_chal = ScalarChallenge(fq_sponge.challenge());

        //~ 18. Derive $\alpha$ from $\alpha'$ using the endomorphism (TODO: details)
        let alpha: ScalarField<G> = alpha_chal.to_field(&index.srs.endo_r);

        //~ 19. TODO: instantiate alpha?
        let mut all_alphas = index.powers_of_alpha.clone();
        all_alphas.instantiate(alpha);

<<<<<<< HEAD
        //~ 20. TODO: this is just an optimization, ignore?
        let lagrange = index.cs.evaluate(&witness_poly, &z_poly);
        time(line!());

        //~ 21. TODO: lookup
        let lookup_table_combined = index.cs.lookup_constraint_system.as_ref().map(|lcs| {
            let joint_table = &lcs.lookup_table8;
            let mut res = joint_table[joint_table.len() - 1].clone();
            for col in joint_table.iter().rev().skip(1) {
                res.evals.par_iter_mut().for_each(|e| *e *= joint_combiner);
                res += col;
            }
            if let Some(table_ids8) = &lcs.table_ids8 {
                res.evals
                    .par_iter_mut()
                    .zip(table_ids8.evals.par_iter())
                    .for_each(|(x, table_id)| {
                        *x += table_id_combiner * table_id;
                    })
            }
            res
        });

        let lookup_env = lookup_table_combined
            .as_ref()
            .zip(lookup_sorted8.as_ref())
            .zip(lookup_aggreg8.as_ref())
            .zip(index.cs.lookup_constraint_system.as_ref())
            .map(
                |(((lookup_table_combined, lookup_sorted), lookup_aggreg), lcs)| {
                    LookupEnvironment {
                        aggreg: lookup_aggreg,
                        sorted: lookup_sorted,
                        table: lookup_table_combined,
                        selectors: &lcs.lookup_selectors,
                    }
                },
            );
=======
        //~ 20. Compute the quotient polynomial (the $t$ in $f = Z_H \cdot t$).
        //~     The quotient polynomial is computed by adding all these polynomials together:
        //~     - the combined constraints for all the gates
        //~     - the combined constraints for the permutation
        //~     - TODO: lookup
        //~     - the negated public polynomial
        //~     and by then dividing the resulting polynomial with the vanishing polynomial $Z_H$.
        //~     TODO: specify the split of the permutation polynomial into perm and bnd?
        let lookup_env = if let Some(lcs) = &index.cs.lookup_constraint_system {
            let joint_lookup_table_d8 = lookup_context.joint_lookup_table_d8.as_ref().unwrap();

            Some(LookupEnvironment {
                aggreg: lookup_context.aggreg8.as_ref().unwrap(),
                sorted: lookup_context.sorted8.as_ref().unwrap(),
                selectors: &lcs.lookup_selectors,
                table: joint_lookup_table_d8,
                runtime_selector: lcs.runtime_selector.as_ref(),
                runtime_table: lookup_context.runtime_table_d8.as_ref(),
            })
        } else {
            None
        };
>>>>>>> 1d9bb5a1

        let lagrange = index.cs.evaluate(&witness_poly, &z_poly);
        let env = {
            let mut index_evals = HashMap::new();
            use GateType::*;
            index_evals.insert(Poseidon, &index.cs.ps8);
            index_evals.insert(CompleteAdd, &index.cs.complete_addl4);
            index_evals.insert(VarBaseMul, &index.cs.mull8);
            index_evals.insert(EndoMul, &index.cs.emull);
            index_evals.insert(EndoMulScalar, &index.cs.endomul_scalar8);
            [ChaCha0, ChaCha1, ChaCha2, ChaChaFinal]
                .iter()
                .enumerate()
                .for_each(|(i, g)| {
                    if let Some(c) = &index.cs.chacha8 {
                        index_evals.insert(*g, &c[i]);
                    }
                });
            if !index.cs.range_check_selector_polys.is_empty() {
                index_evals.extend(range_check::circuit_gates().iter().enumerate().map(
                    |(i, gate_type)| (*gate_type, &index.cs.range_check_selector_polys[i].eval8),
                ));
            }

            Environment {
                constants: Constants {
                    alpha,
                    beta,
                    gamma,
                    joint_combiner: lookup_context.joint_combiner,
                    endo_coefficient: index.cs.endo,
                    mds: index.cs.fr_sponge_params.mds.clone(),
                },
                witness: &lagrange.d8.this.w,
                coefficient: &index.cs.coefficients8,
                vanishes_on_last_4_rows: &index.cs.precomputations().vanishes_on_last_4_rows,
                z: &lagrange.d8.this.z,
                l0_1: l0_1(index.cs.domain.d1),
                domain: index.cs.domain,
                index: index_evals,
                lookup: lookup_env,
            }
        };

<<<<<<< HEAD
        time(line!());
        //~ 23. Compute the quotient polynomial (the $t$ in $f = Z_H \cdot t$).
        //~     The quotient polynomial is computed by adding all these polynomials together:
        //~     - the combined constraints for all the gates
        //~     - the combined constraints for the permutation
        //~     - TODO: lookup
        //~     - the negated public polynomial
        //~     and by then dividing the resulting polynomial with the vanishing polynomial $Z_H$.
        //~     TODO: specify the split of the permutation polynomial into perm and bnd?
=======
>>>>>>> 1d9bb5a1
        let quotient_poly = {
            // generic
            let alphas =
                all_alphas.get_alphas(ArgumentType::Gate(GateType::Generic), generic::CONSTRAINTS);
            let mut t4 = index.cs.gnrc_quot(alphas, &lagrange.d4.this.w);

            if cfg!(debug_assertions) {
                let p4 = public_poly.evaluate_over_domain_by_ref(index.cs.domain.d4);
                let gen_minus_pub = &t4 + &p4;

                check_constraint!(index, gen_minus_pub);
            }

            // complete addition
            {
                let add_constraint = CompleteAdd::combined_constraints(&all_alphas);
                let add4 = add_constraint.evaluations(&env);
                t4 += &add4;

                check_constraint!(index, add4);
            }

            // permutation
            let (mut t8, bnd) = {
                let alphas =
                    all_alphas.get_alphas(ArgumentType::Permutation, permutation::CONSTRAINTS);
                let (perm, bnd) = index
                    .cs
                    .perm_quot(&lagrange, beta, gamma, &z_poly, alphas)?;

                check_constraint!(index, perm);

                (perm, bnd)
            };

            if !index.cs.range_check_selector_polys.is_empty() {
                // Range check gate
                for gate_type in range_check::circuit_gates() {
                    let expr = range_check::circuit_gate_constraints(gate_type, &all_alphas);

                    let evals = expr.evaluations(&env);

                    if evals.domain().size == t4.domain().size {
                        t4 += &evals;
                    } else if evals.domain().size == t8.domain().size {
                        t8 += &evals;
                    } else {
                        panic!(
                            "Bad evaluation domain size {} for {:?}",
                            evals.domain().size,
                            gate_type
                        );
                    }

                    if cfg!(test) {
                        let (_, res) = evals
                            .interpolate()
                            .divide_by_vanishing_poly(index.cs.domain.d1)
                            .unwrap();
                        if !res.is_zero() {
                            panic!("Nonzero vanishing polynomial division for {:?}", gate_type);
                        }
                    }
                }
            }

            // scalar multiplication
            {
                let mul8 = VarbaseMul::combined_constraints(&all_alphas).evaluations(&env);
                t8 += &mul8;

                check_constraint!(index, mul8);
            }

            // endoscaling
            {
                let emul8 = EndosclMul::combined_constraints(&all_alphas).evaluations(&env);
                t8 += &emul8;

                check_constraint!(index, emul8);
            }

            // endoscaling scalar computation
            {
                let emulscalar8 =
                    EndomulScalar::combined_constraints(&all_alphas).evaluations(&env);
                t8 += &emulscalar8;

                check_constraint!(index, emulscalar8);
            }

            // poseidon
            {
                let pos8 = Poseidon::combined_constraints(&all_alphas).evaluations(&env);
                t8 += &pos8;

                check_constraint!(index, pos8);
            }

            // chacha
            {
                if index.cs.chacha8.as_ref().is_some() {
                    let chacha0 = ChaCha0::combined_constraints(&all_alphas).evaluations(&env);
                    t4 += &chacha0;

                    let chacha1 = ChaCha1::combined_constraints(&all_alphas).evaluations(&env);
                    t4 += &chacha1;

                    let chacha2 = ChaCha2::combined_constraints(&all_alphas).evaluations(&env);
                    t4 += &chacha2;

                    let chacha_final =
                        ChaChaFinal::combined_constraints(&all_alphas).evaluations(&env);
                    t4 += &chacha_final;

                    check_constraint!(index, chacha0);
                    check_constraint!(index, chacha1);
                    check_constraint!(index, chacha2);
                    check_constraint!(index, chacha_final);
                }
            }

            // lookup
            {
                if let Some(lcs) = index.cs.lookup_constraint_system.as_ref() {
                    let constraints =
                        lookup::constraints::constraints(&lcs.configuration, index.cs.domain.d1);
                    let constraints_len = u32::try_from(constraints.len())
                        .expect("not expecting a large amount of constraints");
                    let lookup_alphas =
                        all_alphas.get_alphas(ArgumentType::Lookup, constraints_len);

                    // as lookup constraints are computed with the expression framework,
                    // each of them can result in Evaluations of different domains
                    for (ii, (constraint, alpha_pow)) in
                        constraints.into_iter().zip_eq(lookup_alphas).enumerate()
                    {
                        let mut eval = constraint.evaluations(&env);
                        eval.evals.iter_mut().for_each(|x| *x *= alpha_pow);

                        if eval.domain().size == t4.domain().size {
                            t4 += &eval;
                        } else if eval.domain().size == t8.domain().size {
                            t8 += &eval;
                        } else {
                            panic!("Bad evaluation")
                        }

                        check_constraint!(index, format!("lookup constraint #{ii}"), eval);
                    }
                }
            }

            // public polynomial
            let mut f = t4.interpolate() + t8.interpolate();
            f += &public_poly;

            // divide contributions with vanishing polynomial
            let (mut quotient, res) = f
                .divide_by_vanishing_poly(index.cs.domain.d1)
                .ok_or(ProverError::Prover("division by vanishing polynomial"))?;
            if !res.is_zero() {
                return Err(ProverError::Prover(
                    "rest of division by vanishing polynomial",
                ));
            }

            quotient += &bnd; // already divided by Z_H
            quotient
        };

        //~ 21. commit (hiding) to the quotient polynomial $t$
        //~     TODO: specify the dummies
        let t_comm = {
            let (mut t_comm, mut omega_t) = index.srs.commit(&quotient_poly, None, rng);
            time(line!());

            let expected_t_size = PERMUTS;
            let dummies = expected_t_size - t_comm.unshifted.len();
            // Add `dummies` many hiding commitments to the 0 polynomial, since if the
            // number of commitments in `t_comm` is less than the max size, it means that
            // the higher degree coefficients of `t` are 0.
            for _ in 0..dummies {
<<<<<<< HEAD
                let w = ScalarField::<G>::rand(rng);
=======
                use ark_ec::ProjectiveCurve;
                let w = <ScalarField<G> as UniformRand>::rand(rng);
>>>>>>> 1d9bb5a1
                t_comm.unshifted.push(index.srs.h.mul(w).into_affine());
                omega_t.unshifted.push(w);
            }
            (t_comm, omega_t)
        };

        //~ 22. Absorb the the commitment of the quotient polynomial with the Fq-Sponge.
        fq_sponge.absorb_g(&t_comm.0.unshifted);

        //~ 23. Sample $\zeta'$ with the Fq-Sponge.
        let zeta_chal = ScalarChallenge(fq_sponge.challenge());

        //~ 24. Derive $\zeta$ from $\zeta'$ using the endomorphism (TODO: specify)
        let zeta = zeta_chal.to_field(&index.srs.endo_r);

        let omega = index.cs.domain.d1.group_gen;
        let zeta_omega = zeta * omega;

        //~ 25. If lookup is used, evaluate the following polynomials at $\zeta$ and $\zeta \omega$:
        if index.cs.lookup_constraint_system.is_some() {
            //~     - the aggregation polynomial
            let aggreg = lookup_context
                .aggreg_coeffs
                .as_ref()
                .unwrap()
                .to_chunked_polynomial(index.max_poly_size);

            //~     - the sorted polynomials
            let sorted = lookup_context
                .sorted_coeffs
                .as_ref()
                .unwrap()
                .iter()
                .map(|c| c.to_chunked_polynomial(index.max_poly_size));

            // ~     - the table polynonial
            let joint_table = lookup_context.joint_lookup_table.as_ref().unwrap();
            let joint_table = joint_table.to_chunked_polynomial(index.max_poly_size);

            let lookup_evals = |eval_point: ScalarField<G>| {
                let table = joint_table.evaluate_chunks(eval_point);

                // the runtime table polynomial
                let runtime_table = lookup_context.runtime_table.as_ref().map(|rt| {
                    rt.to_chunked_polynomial(index.max_poly_size)
                        .evaluate_chunks(eval_point)
                });

                LookupEvaluations {
                    aggreg: aggreg.evaluate_chunks(eval_point),
                    sorted: sorted
                        .clone()
                        .map(|s| s.evaluate_chunks(eval_point))
                        .collect(),
                    table,
                    runtime: runtime_table,
                }
            };

            lookup_context.eval_zeta = Some(lookup_evals(zeta));
            lookup_context.eval_zeta_omega = Some(lookup_evals(zeta_omega));
        }

        //~ 26. Chunk evaluate the following polynomials at both $\zeta$ and $\zeta \omega$:
        //~     * $s_i$
        //~     * $w_i$
        //~     * $z$
        //~     * lookup (TODO)
        //~     * generic selector
        //~     * poseidon selector
        //~
        //~     By "chunk evaluate" we mean that the evaluation of each polynomial can potentially be a vector of values.
        //~     This is because the index's `max_poly_size` parameter dictates the maximum size of a polynomial in the protocol.
        //~     If a polynomial $f$ exceeds this size, it must be split into several polynomials like so:
        //~     $$f(x) = f_0(x) + x^n f_1(x) + x^{2n} f_2(x) + \cdots$$
        //~
        //~     And the evaluation of such a polynomial is the following list for $x \in {\zeta, \zeta\omega}$:
        //~
        //~     $$(f_0(x), f_1(x), f_2(x), \ldots)$$
        //~
        //~      TODO: do we want to specify more on that? It seems unecessary except for the t polynomial (or if for some reason someone sets that to a low value)
        let chunked_evals = {
            let chunked_evals_zeta = ProofEvaluations::<Vec<ScalarField<G>>> {
                s: array_init(|i| {
                    index.cs.sigmam[0..PERMUTS - 1][i]
                        .to_chunked_polynomial(index.max_poly_size)
                        .evaluate_chunks(zeta)
                }),
                w: array_init(|i| {
                    witness_poly[i]
                        .to_chunked_polynomial(index.max_poly_size)
                        .evaluate_chunks(zeta)
                }),

                z: z_poly
                    .to_chunked_polynomial(index.max_poly_size)
                    .evaluate_chunks(zeta),

                lookup: lookup_context.eval_zeta.take(),

                generic_selector: index
                    .cs
                    .genericm
                    .to_chunked_polynomial(index.max_poly_size)
                    .evaluate_chunks(zeta),

                poseidon_selector: index
                    .cs
                    .psm
                    .to_chunked_polynomial(index.max_poly_size)
                    .evaluate_chunks(zeta),
            };
            let chunked_evals_zeta_omega = ProofEvaluations::<Vec<ScalarField<G>>> {
                s: array_init(|i| {
                    index.cs.sigmam[0..PERMUTS - 1][i]
                        .to_chunked_polynomial(index.max_poly_size)
                        .evaluate_chunks(zeta_omega)
                }),

                w: array_init(|i| {
                    witness_poly[i]
                        .to_chunked_polynomial(index.max_poly_size)
                        .evaluate_chunks(zeta_omega)
                }),

                z: z_poly
                    .to_chunked_polynomial(index.max_poly_size)
                    .evaluate_chunks(zeta_omega),

                lookup: lookup_context.eval_zeta_omega.take(),

                generic_selector: index
                    .cs
                    .genericm
                    .to_chunked_polynomial(index.max_poly_size)
                    .evaluate_chunks(zeta_omega),

                poseidon_selector: index
                    .cs
                    .psm
                    .to_chunked_polynomial(index.max_poly_size)
                    .evaluate_chunks(zeta_omega),
            };

            [chunked_evals_zeta, chunked_evals_zeta_omega]
        };

        let zeta_to_srs_len = zeta.pow(&[index.max_poly_size as u64]);
        let zeta_omega_to_srs_len = zeta.pow(&[index.max_poly_size as u64]);
        let zeta_to_domain_size = zeta.pow(&[d1_size as u64]);

        //~ 27. Evaluate the same polynomials without chunking them
        //~     (so that each polynomial should correspond to a single value this time).
        let evals = {
            let power_of_eval_points_for_chunks = [zeta_to_srs_len, zeta_omega_to_srs_len];
            &chunked_evals
                .iter()
                .zip(power_of_eval_points_for_chunks.iter())
                .map(|(es, &e1)| ProofEvaluations::<ScalarField<G>> {
                    s: array_init(|i| DensePolynomial::eval_polynomial(&es.s[i], e1)),
                    w: array_init(|i| DensePolynomial::eval_polynomial(&es.w[i], e1)),
                    z: DensePolynomial::eval_polynomial(&es.z, e1),
                    lookup: es.lookup.as_ref().map(|l| LookupEvaluations {
                        table: DensePolynomial::eval_polynomial(&l.table, e1),
                        aggreg: DensePolynomial::eval_polynomial(&l.aggreg, e1),
                        sorted: l
                            .sorted
                            .iter()
                            .map(|p| DensePolynomial::eval_polynomial(p, e1))
                            .collect(),
                        runtime: l
                            .runtime
                            .as_ref()
                            .map(|p| DensePolynomial::eval_polynomial(p, e1)),
                    }),
                    generic_selector: DensePolynomial::eval_polynomial(&es.generic_selector, e1),
                    poseidon_selector: DensePolynomial::eval_polynomial(&es.poseidon_selector, e1),
                })
                .collect::<Vec<_>>()
        };

        //~ 28. Compute the ft polynomial.
        //~     This is to implement [Maller's optimization](https://o1-labs.github.io/mina-book/crypto/plonk/maller_15.html).
        let ft: DensePolynomial<ScalarField<G>> = {
            let f_chunked = {
                // TODO: compute the linearization polynomial in evaluation form so
                // that we can drop the coefficient forms of the index polynomials from
                // the constraint system struct

                // generic (not part of linearization yet)
                let alphas = all_alphas
                    .get_alphas(ArgumentType::Gate(GateType::Generic), generic::CONSTRAINTS);
                let mut f = index
                    .cs
                    .gnrc_lnrz(alphas, &evals[0].w, evals[0].generic_selector)
                    .interpolate();

                // permutation (not part of linearization yet)
                let alphas =
                    all_alphas.get_alphas(ArgumentType::Permutation, permutation::CONSTRAINTS);
                f += &index.cs.perm_lnrz(evals, zeta, beta, gamma, alphas);

                // the circuit polynomial
                let f = {
                    let (_lin_constant, lin) = index.linearization.to_polynomial(&env, zeta, evals);
                    f + lin
                };

                drop(env);

                // see https://o1-labs.github.io/mina-book/crypto/plonk/maller_15.html#the-prover-side
                f.to_chunked_polynomial(index.max_poly_size)
                    .linearize(zeta_to_srs_len)
            };

            let t_chunked = quotient_poly
                .to_chunked_polynomial(index.max_poly_size)
                .linearize(zeta_to_srs_len);

            &f_chunked - &t_chunked.scale(zeta_to_domain_size - ScalarField::<G>::one())
        };

        //~ 29. construct the blinding part of the ft polynomial commitment
        //~     see https://o1-labs.github.io/mina-book/crypto/plonk/maller_15.html#evaluation-proof-and-blinding-factors
        let blinding_ft = {
            let blinding_t = t_comm.1.chunk_blinding(zeta_to_srs_len);
            let blinding_f = ScalarField::<G>::zero();

            PolyComm {
                // blinding_f - Z_H(zeta) * blinding_t
                unshifted: vec![
                    blinding_f - (zeta_to_domain_size - ScalarField::<G>::one()) * blinding_t,
                ],
                shifted: None,
            }
        };

        //~ 30. Evaluate the ft polynomial at $\zeta\omega$ only.
        let ft_eval1 = ft.evaluate(&zeta_omega);

        //~ 31. Setup the Fr-Sponge
        let fq_sponge_before_evaluations = fq_sponge.clone();
        let mut fr_sponge = EFrSponge::new(index.cs.fr_sponge_params.clone());

        //~ 32. Squeeze the Fq-sponge and absorb the result with the Fr-Sponge.
        fr_sponge.absorb(&fq_sponge.digest());

        //~ 33. Evaluate the negated public polynomial (if present) at $\zeta$ and $\zeta\omega$.
        let public_evals = if public_poly.is_zero() {
            [Vec::new(), Vec::new()]
        } else {
            [
                vec![public_poly.evaluate(&zeta)],
                vec![public_poly.evaluate(&zeta_omega)],
            ]
        };

        //~ 34. Absorb all the polynomial evaluations in $\zeta$ and $\zeta\omega$:
        //~     - the public polynomial
        //~     - z
        //~     - generic selector
        //~     - poseidon selector
        //~     - the 15 register/witness
        //~     - 6 sigmas evaluations (the last one is not evaluated)
        for i in 0..2 {
            fr_sponge.absorb_evaluations(&public_evals[i], &chunked_evals[i])
        }

        //~ 35. Absorb the unique evaluation of ft: $ft(\zeta\omega)$.
        fr_sponge.absorb(&ft_eval1);

        //~ 36. Sample $v'$ with the Fr-Sponge
        let v_chal = fr_sponge.challenge();

        //~ 37. Derive $v$ from $v'$ using the endomorphism (TODO: specify)
        let v = v_chal.to_field(&index.srs.endo_r);

        //~ 38. Sample $u'$ with the Fr-Sponge
        let u_chal = fr_sponge.challenge();

        //~ 39. Derive $u$ from $u'$ using the endomorphism (TODO: specify)
        let u = u_chal.to_field(&index.srs.endo_r);

        //~ 40. Create a list of all polynomials that will require evaluations
        //~     (and evaluation proofs) in the protocol.
        //~     First, include the previous challenges, in case we are in a recursive prover.
        let non_hiding = |d1_size: usize| PolyComm {
            unshifted: vec![ScalarField::<G>::zero(); d1_size],
            shifted: None,
        };

        let polys = prev_challenges
            .iter()
            .map(|(chals, comm)| {
                (
                    DensePolynomial::from_coefficients_vec(b_poly_coefficients(chals)),
                    comm.unshifted.len(),
                )
            })
            .collect::<Vec<_>>();

        let mut polynomials = polys
            .iter()
            .map(|(p, d1_size)| (p, None, non_hiding(*d1_size)))
            .collect::<Vec<_>>();

        //~ 41. Then, include:
        //~     - the negated public polynomial
        //~     - the ft polynomial
        //~     - the permutation aggregation polynomial z polynomial
        //~     - the generic selector
        //~     - the poseidon selector
        //~     - the 15 registers/witness columns
        //~     - the 6 sigmas
        //~     - optionally, the runtime table
        polynomials.extend(vec![(&public_poly, None, non_hiding(1))]);
        polynomials.extend(vec![(&ft, None, blinding_ft)]);
        polynomials.extend(vec![(&z_poly, None, z_comm.1)]);
        polynomials.extend(vec![(&index.cs.genericm, None, non_hiding(1))]);
        polynomials.extend(vec![(&index.cs.psm, None, non_hiding(1))]);
        polynomials.extend(
            witness_poly
                .iter()
                .zip(w_comm.iter())
                .map(|(w, c)| (w, None, c.1.clone()))
                .collect::<Vec<_>>(),
        );
        polynomials.extend(
            index.cs.sigmam[0..PERMUTS - 1]
                .iter()
                .map(|w| (w, None, non_hiding(1)))
                .collect::<Vec<_>>(),
        );
        println!("pre opening: {:?}", start.elapsed());

        // if using lookup

        if let Some(lcs) = &index.cs.lookup_constraint_system {
            // add the sorted polynomials
            let sorted_poly = lookup_context.sorted_coeffs.as_ref().unwrap();
            let sorted_comms = lookup_context.sorted_comms.as_ref().unwrap();

            for (poly, comm) in sorted_poly.iter().zip(sorted_comms) {
                polynomials.push((poly, None, comm.1.clone()));
            }

            // add the aggreg polynomial
            let aggreg_poly = lookup_context.aggreg_coeffs.as_ref().unwrap();
            let aggreg_comm = lookup_context.aggreg_comm.as_ref().unwrap();
            polynomials.push((aggreg_poly, None, aggreg_comm.1.clone()));

            // add the combined table polynomial
            let table_blinding = if lcs.runtime_selector.is_some() {
                let runtime_comm = lookup_context.runtime_table_comm.as_ref().unwrap();
                let joint_combiner = lookup_context.joint_combiner.as_ref().unwrap();

                let blinding = runtime_comm.1.unshifted[0];

                PolyComm {
                    unshifted: vec![*joint_combiner * blinding],
                    shifted: None,
                }
            } else {
                non_hiding(1)
            };

            let joint_lookup_table = lookup_context.joint_lookup_table.as_ref().unwrap();

            polynomials.push((joint_lookup_table, None, table_blinding));

            // add the runtime table polynomial
            if lcs.runtime_selector.is_some() {
                let runtime_table_comm = lookup_context.runtime_table_comm.as_ref().unwrap();
                let runtime_table = lookup_context.runtime_table.as_ref().unwrap();

                polynomials.push((runtime_table, None, runtime_table_comm.1.clone()));
            }
        }

        //~ 42. Create an aggregated evaluation proof for all of these polynomials at $\zeta$ and $\zeta\omega$ using $u$ and $v$.
        let proof = index.srs.open(
            group_map,
            &polynomials,
            &[zeta, zeta_omega],
            v,
            u,
            fq_sponge_before_evaluations,
            rng,
        );

        let lookup = lookup_context
            .aggreg_comm
            .zip(lookup_context.sorted_comms)
            .map(|(a, s)| LookupCommitments {
                aggreg: a.0,
                sorted: s.iter().map(|(x, _)| x.clone()).collect(),
                runtime: lookup_context.runtime_table_comm.map(|x| x.0),
            });

        Ok(Self {
            commitments: ProverCommitments {
                w_comm: array_init(|i| w_comm[i].0.clone()),
                z_comm: z_comm.0,
                t_comm: t_comm.0,
                lookup,
            },
            proof,
            evals: chunked_evals,
            ft_eval1,
            public,
            prev_challenges,
        })
    }
}

#[cfg(feature = "ocaml_types")]
pub mod caml {
    use super::*;
    use crate::proof::caml::CamlProofEvaluations;
    use ark_ec::AffineCurve;
    use commitment_dlog::commitment::caml::{CamlOpeningProof, CamlPolyComm};

    #[derive(ocaml::IntoValue, ocaml::FromValue, ocaml_gen::Struct)]
    pub struct CamlProverProof<CamlG, CamlF> {
        pub commitments: CamlProverCommitments<CamlG>,
        pub proof: CamlOpeningProof<CamlG, CamlF>,
        // OCaml doesn't have sized arrays, so we have to convert to a tuple..
        pub evals: (CamlProofEvaluations<CamlF>, CamlProofEvaluations<CamlF>),
        pub ft_eval1: CamlF,
        pub public: Vec<CamlF>,
        pub prev_challenges: Vec<(Vec<CamlF>, CamlPolyComm<CamlG>)>,
    }

    #[derive(Clone, ocaml::IntoValue, ocaml::FromValue, ocaml_gen::Struct)]
    pub struct CamlProverCommitments<CamlG> {
        // polynomial commitments
        pub w_comm: (
            CamlPolyComm<CamlG>,
            CamlPolyComm<CamlG>,
            CamlPolyComm<CamlG>,
            CamlPolyComm<CamlG>,
            CamlPolyComm<CamlG>,
            CamlPolyComm<CamlG>,
            CamlPolyComm<CamlG>,
            CamlPolyComm<CamlG>,
            CamlPolyComm<CamlG>,
            CamlPolyComm<CamlG>,
            CamlPolyComm<CamlG>,
            CamlPolyComm<CamlG>,
            CamlPolyComm<CamlG>,
            CamlPolyComm<CamlG>,
            CamlPolyComm<CamlG>,
        ),
        pub z_comm: CamlPolyComm<CamlG>,
        pub t_comm: CamlPolyComm<CamlG>,
    }

    // These implementations are handy for conversions such as:
    // InternalType <-> Ocaml::Value
    //
    // It does this by hiding the required middle conversion step:
    // InternalType <-> CamlInternalType <-> Ocaml::Value
    //
    // Note that some conversions are not always possible to shorten,
    // because we don't always know how to convert the types.
    // For example, to implement the conversion
    // ProverCommitments<G> -> CamlProverCommitments<CamlG>
    // we need to know how to convert G to CamlG.
    // we don't know that information, unless we implemented some trait (e.g. ToCaml)
    // we can do that, but instead we implemented the From trait for the reverse operations (From<G> for CamlG).
    // it reduces the complexity, but forces us to do the conversion in two phases instead of one.

    //
    // CamlProverCommitments<CamlG> <-> ProverCommitments<G>
    //

    impl<G, CamlG> From<ProverCommitments<G>> for CamlProverCommitments<CamlG>
    where
        G: AffineCurve,
        CamlPolyComm<CamlG>: From<PolyComm<G>>,
    {
        fn from(prover_comm: ProverCommitments<G>) -> Self {
            let [w_comm0, w_comm1, w_comm2, w_comm3, w_comm4, w_comm5, w_comm6, w_comm7, w_comm8, w_comm9, w_comm10, w_comm11, w_comm12, w_comm13, w_comm14] =
                prover_comm.w_comm;
            Self {
                w_comm: (
                    w_comm0.into(),
                    w_comm1.into(),
                    w_comm2.into(),
                    w_comm3.into(),
                    w_comm4.into(),
                    w_comm5.into(),
                    w_comm6.into(),
                    w_comm7.into(),
                    w_comm8.into(),
                    w_comm9.into(),
                    w_comm10.into(),
                    w_comm11.into(),
                    w_comm12.into(),
                    w_comm13.into(),
                    w_comm14.into(),
                ),
                z_comm: prover_comm.z_comm.into(),
                t_comm: prover_comm.t_comm.into(),
            }
        }
    }

    impl<G, CamlG> From<CamlProverCommitments<CamlG>> for ProverCommitments<G>
    where
        G: AffineCurve,
        PolyComm<G>: From<CamlPolyComm<CamlG>>,
    {
        fn from(caml_prover_comm: CamlProverCommitments<CamlG>) -> ProverCommitments<G> {
            let (
                w_comm0,
                w_comm1,
                w_comm2,
                w_comm3,
                w_comm4,
                w_comm5,
                w_comm6,
                w_comm7,
                w_comm8,
                w_comm9,
                w_comm10,
                w_comm11,
                w_comm12,
                w_comm13,
                w_comm14,
            ) = caml_prover_comm.w_comm;
            ProverCommitments {
                w_comm: [
                    w_comm0.into(),
                    w_comm1.into(),
                    w_comm2.into(),
                    w_comm3.into(),
                    w_comm4.into(),
                    w_comm5.into(),
                    w_comm6.into(),
                    w_comm7.into(),
                    w_comm8.into(),
                    w_comm9.into(),
                    w_comm10.into(),
                    w_comm11.into(),
                    w_comm12.into(),
                    w_comm13.into(),
                    w_comm14.into(),
                ],
                z_comm: caml_prover_comm.z_comm.into(),
                t_comm: caml_prover_comm.t_comm.into(),
                lookup: None,
            }
        }
    }

    //
    // ProverProof<G> <-> CamlProverProof<CamlG, CamlF>
    //

    impl<G, CamlG, CamlF> From<ProverProof<G>> for CamlProverProof<CamlG, CamlF>
    where
        G: AffineCurve,
        CamlG: From<G>,
        CamlF: From<G::ScalarField>,
    {
        fn from(pp: ProverProof<G>) -> Self {
            Self {
                commitments: pp.commitments.into(),
                proof: pp.proof.into(),
                evals: (pp.evals[0].clone().into(), pp.evals[1].clone().into()),
                ft_eval1: pp.ft_eval1.into(),
                public: pp.public.into_iter().map(Into::into).collect(),
                prev_challenges: pp
                    .prev_challenges
                    .into_iter()
                    .map(|(v, c)| {
                        let v = v.into_iter().map(Into::into).collect();
                        (v, c.into())
                    })
                    .collect(),
            }
        }
    }

    impl<G, CamlG, CamlF> From<CamlProverProof<CamlG, CamlF>> for ProverProof<G>
    where
        G: AffineCurve + From<CamlG>,
        G::ScalarField: From<CamlF>,
    {
        fn from(caml_pp: CamlProverProof<CamlG, CamlF>) -> ProverProof<G> {
            ProverProof {
                commitments: caml_pp.commitments.into(),
                proof: caml_pp.proof.into(),
                evals: [caml_pp.evals.0.into(), caml_pp.evals.1.into()],
                ft_eval1: caml_pp.ft_eval1.into(),
                public: caml_pp.public.into_iter().map(Into::into).collect(),
                prev_challenges: caml_pp
                    .prev_challenges
                    .into_iter()
                    .map(|(v, c)| {
                        let v = v.into_iter().map(Into::into).collect();
                        (v, c.into())
                    })
                    .collect(),
            }
        }
    }
}<|MERGE_RESOLUTION|>--- conflicted
+++ resolved
@@ -28,12 +28,8 @@
     },
     prover_index::ProverIndex,
 };
-<<<<<<< HEAD
 use ark_ec::ProjectiveCurve;
-use ark_ff::{Field, One, PrimeField, UniformRand, Zero};
-=======
 use ark_ff::{FftField, Field, One, PrimeField, UniformRand, Zero};
->>>>>>> 1d9bb5a1
 use ark_poly::{
     univariate::DensePolynomial, EvaluationDomain, Evaluations, Polynomial,
     Radix2EvaluationDomain as D, UVPolynomial,
@@ -126,15 +122,10 @@
         Self::create_recursive::<EFqSponge, EFrSponge>(
             groupmap,
             witness,
-<<<<<<< HEAD
+            runtime_tables,
             index,
             Vec::new(),
             array_init(|_| None),
-=======
-            runtime_tables,
-            index,
-            Vec::new(),
->>>>>>> 1d9bb5a1
         )
     }
 
@@ -150,7 +141,6 @@
         prev_challenges: Vec<(Vec<ScalarField<G>>, PolyComm<G>)>,
         blinders: [Option<PolyComm<ScalarField<G>>>; COLUMNS],
     ) -> Result<Self> {
-<<<<<<< HEAD
         let start = std::time::Instant::now();
         let mut prev = start;
         let mut time = |l: u32| {
@@ -158,15 +148,13 @@
             println!("{}: {:?}", l, prev.elapsed());
             prev = now;
         };
-        let d1_size = index.cs.domain.d1.size as usize;
-=======
+
         // make sure that the SRS is not smaller than the domain size
         let d1_size = index.cs.domain.d1.size();
         if index.srs.max_degree() < d1_size {
             return Err(ProverError::SRSTooSmall);
         }
 
->>>>>>> 1d9bb5a1
         // TODO: rng should be passed as arg
         let rng = &mut rand::rngs::OsRng;
 
@@ -189,18 +177,11 @@
         let length_witness = witness[0].len();
         let length_padding = d1_size
             .checked_sub(length_witness)
-<<<<<<< HEAD
             .ok_or(ProofError::NoRoomForZkInWitness)?;
         /*
         if length_padding < ZK_ROWS as usize {
-            return Err(ProofError::NoRoomForZkInWitness);
+            return Err(ProverError::NoRoomForZkInWitness);
         } */
-=======
-            .ok_or(ProverError::NoRoomForZkInWitness)?;
-        if length_padding < ZK_ROWS as usize {
-            return Err(ProverError::NoRoomForZkInWitness);
-        }
->>>>>>> 1d9bb5a1
 
         //~ 2. Pad the witness columns with Zero gates to make them the same length as the domain.
         //~    Then, randomize the last `ZK_ROWS` of each columns.
@@ -215,13 +196,8 @@
             /*
             // zk-rows
             for row in w.iter_mut().rev().take(ZK_ROWS as usize) {
-<<<<<<< HEAD
-                *row = ScalarField::<G>::rand(rng);
+                *row = <ScalarField<G> as UniformRand>::rand(rng);
             } */
-=======
-                *row = <ScalarField<G> as UniformRand>::rand(rng);
-            }
->>>>>>> 1d9bb5a1
         }
         time(line!());
 
@@ -451,9 +427,7 @@
                 Evaluations::from_vec_and_domain(evals, index.cs.domain.d8)
             };
 
-<<<<<<< HEAD
-        time(line!());
-=======
+            time(line!());
             let joint_lookup_table = joint_lookup_table_d8.interpolate_by_ref();
 
             //~      - Compute the sorted evaluations.
@@ -509,7 +483,6 @@
             lookup_context.joint_lookup_table = Some(joint_lookup_table);
         }
 
->>>>>>> 1d9bb5a1
         //~ 11. Sample $\beta$ with the Fq-Sponge.
         let beta = fq_sponge.challenge();
 
@@ -575,46 +548,6 @@
         let mut all_alphas = index.powers_of_alpha.clone();
         all_alphas.instantiate(alpha);
 
-<<<<<<< HEAD
-        //~ 20. TODO: this is just an optimization, ignore?
-        let lagrange = index.cs.evaluate(&witness_poly, &z_poly);
-        time(line!());
-
-        //~ 21. TODO: lookup
-        let lookup_table_combined = index.cs.lookup_constraint_system.as_ref().map(|lcs| {
-            let joint_table = &lcs.lookup_table8;
-            let mut res = joint_table[joint_table.len() - 1].clone();
-            for col in joint_table.iter().rev().skip(1) {
-                res.evals.par_iter_mut().for_each(|e| *e *= joint_combiner);
-                res += col;
-            }
-            if let Some(table_ids8) = &lcs.table_ids8 {
-                res.evals
-                    .par_iter_mut()
-                    .zip(table_ids8.evals.par_iter())
-                    .for_each(|(x, table_id)| {
-                        *x += table_id_combiner * table_id;
-                    })
-            }
-            res
-        });
-
-        let lookup_env = lookup_table_combined
-            .as_ref()
-            .zip(lookup_sorted8.as_ref())
-            .zip(lookup_aggreg8.as_ref())
-            .zip(index.cs.lookup_constraint_system.as_ref())
-            .map(
-                |(((lookup_table_combined, lookup_sorted), lookup_aggreg), lcs)| {
-                    LookupEnvironment {
-                        aggreg: lookup_aggreg,
-                        sorted: lookup_sorted,
-                        table: lookup_table_combined,
-                        selectors: &lcs.lookup_selectors,
-                    }
-                },
-            );
-=======
         //~ 20. Compute the quotient polynomial (the $t$ in $f = Z_H \cdot t$).
         //~     The quotient polynomial is computed by adding all these polynomials together:
         //~     - the combined constraints for all the gates
@@ -637,7 +570,6 @@
         } else {
             None
         };
->>>>>>> 1d9bb5a1
 
         let lagrange = index.cs.evaluate(&witness_poly, &z_poly);
         let env = {
@@ -682,18 +614,6 @@
             }
         };
 
-<<<<<<< HEAD
-        time(line!());
-        //~ 23. Compute the quotient polynomial (the $t$ in $f = Z_H \cdot t$).
-        //~     The quotient polynomial is computed by adding all these polynomials together:
-        //~     - the combined constraints for all the gates
-        //~     - the combined constraints for the permutation
-        //~     - TODO: lookup
-        //~     - the negated public polynomial
-        //~     and by then dividing the resulting polynomial with the vanishing polynomial $Z_H$.
-        //~     TODO: specify the split of the permutation polynomial into perm and bnd?
-=======
->>>>>>> 1d9bb5a1
         let quotient_poly = {
             // generic
             let alphas =
@@ -877,12 +797,7 @@
             // number of commitments in `t_comm` is less than the max size, it means that
             // the higher degree coefficients of `t` are 0.
             for _ in 0..dummies {
-<<<<<<< HEAD
-                let w = ScalarField::<G>::rand(rng);
-=======
-                use ark_ec::ProjectiveCurve;
                 let w = <ScalarField<G> as UniformRand>::rand(rng);
->>>>>>> 1d9bb5a1
                 t_comm.unshifted.push(index.srs.h.mul(w).into_affine());
                 omega_t.unshifted.push(w);
             }
