--- conflicted
+++ resolved
@@ -215,12 +215,6 @@
         },
     ];
 
-<<<<<<< HEAD
-    // create the index
-    let index = new_index_for_test_with_lookups(gates, vec![], PUBLIC, lookup_tables);
-
-=======
->>>>>>> 1361947c
     let mut witness: [Vec<Fp>; COLUMNS] = array_init(|_| vec![]);
     for r in rows.into_iter() {
         for (col, c) in r.into_iter().enumerate() {
